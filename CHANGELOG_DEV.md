--- conflicted
+++ resolved
@@ -1,10 +1,7 @@
 ## 0.14.0
 
-<<<<<<< HEAD
 * Heat maps can be created with point based layers.
 * The administrator can now force the use of https on his instance.
-=======
 * Change a Mongo request in order to be compatible with Mongo 2.x.
 * Remove a console.log.
->>>>>>> 86cfc2e5
 * And as always, multiple bufixes and enhancement.