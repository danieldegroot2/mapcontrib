<plural($n) {

    $n == 0 ? "zero" :
    $n == 1 ? "one" :
    "many"
}>


<mapcontrib "MapContrib">
<slogan "Contribution thématique à <a>OpenStreetMap</a>">


<pageTitle "{{ mapcontrib }}">
<pageTitleWithMapName "{{ $map.name }} - {{ mapcontrib }}">


<markdownAvailable "Format <a>Markdown</a> disponible">
<maxFileSize "Le poids ne doit pas dépasser {{ $maxFileSize }}">


<buttonDescriptionTooltip title:"Lire la description">
<buttonZoomInTooltip title:"Vue rapprochée">
<buttonZoomOutTooltip title:"Vue éloignée">
<buttonGeocodeTooltip title:"Trouver un lieu">
<buttonLocateTooltip title:"Afficher mon emplacement">
<buttonLocateWaitTooltip title:"Annuler la recherche de mon emplacement">
<buttonExpandScreenTooltip title:"Passer en plein écran">
<buttonCompressScreenTooltip title:"Quitter le plein écran">
<buttonLayerTooltip title:"Affichage des couches">
<buttonTileTooltip title:"Affichage des fonds de carte">
<buttonLoginTooltip title:"{{ login }}">
<buttonUserTooltip title:"Mon compte">
<buttonLinkTooltip title:"Partager">
<buttonContribTooltip title:"Ajouter une donnée manquante">
<buttonTempLayerTooltip title:"Ajouter une couche temporaire">
<buttonEditSettingTooltip title:"Configuration générale">
<buttonEditLayerTooltip title:"Couches">
<buttonEditTileTooltip title:"Fonds de carte">
<buttonEditPresetTooltip title:"Types de nœuds">
<buttonEditTagTooltip title:"Tags">
<buttonHelpTooltip title:"Aide">




<goBackToHome "Revenir à l'accueil">
<about "À propos de {{ mapcontrib }}">
<myThemes "Mes thèmes">
<preferences "Préférences">
<edit "Édition">
<login "Se connecter">
<loginOrSubscribe "Se connecter ou créer un compte">
<logout "Se déconnecter">
<close "Fermer">
<save "Enregistrer">
<validate "Valider">
<cancel "Annuler">
<next "Suivant">
<previous "Précédent">
<back "Retour">
<customize "Personnaliser">
<letsGo "C'est parti">
<empty "Vide">
<editThatElement "Éditer cet élément">
<loadingData title:"Certaines données sont en cours de chargement">
<createATheme "Créer un thème">
<searchATheme "Rechercher un thème (3 caractères min.)">
<aboutMapContrib "À propos de MapContrib">
<invalidFile "Fichier non valide">
<currentFile "Fichier actuel : <a>{{ $file }}</a>">
<file "Fichier">
<<<<<<< HEAD
<noResult "Aucun résultat">
<name "Nom">
<description "Description">
<type "Type">
<locales "Traductions">
<key "Clef">
<text "Texte">
<number "Nombre">
<email "E-mail">
<tel "Numéro de téléphone">
<url "Adresse web">
<textarea "Grand texte">
<value "Valeur">
<defaultValue "Valeur par défaut">
=======
<fileNotFound "Fichier introuvable">
>>>>>>> 86cfc2e5


/* Home */
<home_charactersLeft[plural($n)] {
  one: "Saisissez encore 1 caractère",
  many: "Saisissez encore {{ $n }} caractères"
}>


/* About */
<aboutTitle "À propos">
<aboutText1 "MapContrib est développé avec le soutien du Département de la Gironde, dans le cadre d'un appel à projets «&nbsp;Déchets et Numériques&nbsp;».">
<aboutText2 "MapContrib vise à faciliter la connaissance des équipements liés aux déchets en les référençant au sein de la base de données cartographiques libre <a>OpenStreetMap</a>.">
<aboutText3 "Par l'utilisation de MapContrib, vous acceptez de mettre vos contributions <a>sous licence «&nbsp;ODbL&nbsp;»</a>, permettant la ré-utilisation et le partage de ses données en citant la source «&nbsp;Contributeurs OSM&nbsp;»</a>.">
<aboutText4 "Des clins d'œils à plusieurs projets inspirants&nbsp;:">
<aboutTextVersion "Cette instance de MapContrib utilise la version {{ $version }}.">


/* Login modal */
<loginModal_explanation "Pour plus de simplicité, MapContrib a seulement besoin de se connecter à votre compte OpenStreetMap.">


/* Geocode widget */
<geocodeWidget_queryInput placeholder:"Ville, code postal, ...">


/* Layers column */
<selectLayerColumn_title "Couches">
<selectLayerColumn_explanation "Sélectionnez les couches que vous voulez voir sur la carte.">
<selectLayerColumn_needToZoom[plural($n)] {
  one: "Pour voir ces données, vous devez zoomer une fois.",
  many: "Pour voir ces données, vous devez zoomer {{ $n }} fois."
}>
<selectLayerColumn_downloadData "Télécharger les données visibles">


/* Tile column */
<selectTileColumn_title "Fonds de cartes">


/* User column */
<userColumn_title "Mon compte">


/* Visitor column */
<visitorColumn_title "Salut !">


/* Contribution column */
<contribColumn_title "Ajouter un nœud">
<contribColumn_description "Sélectionnez un type de nœud">
<contribColumn_searchAPreset "Rechercher un type de nœud">
<contribColumn_freeAddition "Ajout de tags libre">
<contribColumn_addTag "Ajouter un tag">


/* Link column */
<linkColumn_title "Partager">
<linkColumn_linkTitle "Lien direct">
<linkColumn_linkIncludePosition "Inclure la position actuelle">
<linkColumn_integrationTitle "Intégré dans votre site">
<linkColumn_iframeIncludePosition "Inclure la position actuelle">
<linkColumn_seeBigger "Voir en plus grand">
<linkColumn_width "Largeur">
<linkColumn_height "Hauteur">
<linkColumn_percentage "Pourcentage">
<linkColumn_pixel "Pixel">


/* Edit settings column */
<editSettingColumn_title "Configuration">
<editSettingColumn_themeName "Nom du thème">
<editSettingColumn_themeDescription "{{ description }}">
<editSettingColumn_color "Couleur">
<editSettingColumn_position "Positionnement">
<editSettingColumn_geolocation "Géolocalisation">
<editSettingColumn_keepOld "Garder les paramètres configurés">
<editSettingColumn_setNew "Enregistrer les paramètres actuels">
<editSettingColumn_autoGeolocateUser "Géolocaliser automatiquement l'utilisateur">
<editSettingColumn_geocoder "Géocodeur">
<editSettingColumn_photon "Photon">
<editSettingColumn_nominatim "Nominatim">
<editSettingColumn_infoDisplay "Affichage des informations">
<editSettingColumn_popup "Infobulle">
<editSettingColumn_modal "Fenêtre modale">
<editSettingColumn_column "Colonne">
<editSettingColumn_themeAnalytics "Statistiques">
<editSettingColumn_infoAnalyticsPopoverTitle "Intégration">
<editSettingColumn_infoAnalyticsPopoverContent "Les outils de suivi statistique fournissent un code javascript à insérer dans les pages du site internet concerné.

Insérez-le juste ici !">


/* Edit layer column */
<editLayerListColumn_title "Couches">
<editLayerListColumn_addLayer "Ajouter une couche">


/* Edit layer column */
<editLayerFormColumn_title "Édition de la couche">
<editLayerFormColumn_layerName "{{ name }}">
<editLayerFormColumn_layerDescription "{{ description }}">
<editLayerFormColumn_representationType "Représentation">
<editLayerFormColumn_clusterRepresentation "Points groupables">
<editLayerFormColumn_heatRepresentation "Carte thermique">
<editLayerFormColumn_visibility "Visibilité">
<editLayerFormColumn_visibilityAndEdition "Visibilité et édition">
<editLayerFormColumn_dataEditable "Permettre l'édition des données">
<editLayerFormColumn_visible "Visible par les utilisateurs">
<editLayerFormColumn_heatOptions "Carte thermique">
<editLayerFormColumn_heatMapPopoverTitle "Informations">
<editLayerFormColumn_heatMapPopoverContent "#### Zoom maximum

Niveau de zoom à partir duquel les points atteignent leur intensité maximum.

#### Rayon

Rayon de chacuns des points de la couche.">
<editLayerFormColumn_heatMinOpacity "Opacité minimum">
<editLayerFormColumn_heatMaxZoom "Zoom maximum">
<editLayerFormColumn_heatMax "Intensité maximum">
<editLayerFormColumn_heatBlur "Quantité de flou">
<editLayerFormColumn_heatRadius "Rayon">
<editLayerFormColumn_layerZoomLevel "Zoom minimum">
<editLayerFormColumn_currentMapZoom "La carte actuelle est au niveau de zoom {{ $currentMapZoom }}">
<editLayerFormColumn_overPassPopoverTitle "Bounding box">
<editLayerFormColumn_overPassPopoverContent "`\{\{bbox\}\}` est remplacé par la bounding box courante.">
<editLayerFormColumn_layerOverpassRequest "Requête OverPass">
<editLayerFormColumn_marker "Marqueur">
<editLayerFormColumn_infoDisplayPopoverTitle "Valeur des tags">
<editLayerFormColumn_infoDisplayPopoverContent "Pour afficher la valeur de tags de chaque élément, insérez son nom entre crochets.

Exemple : `\{foo\}` sera remplacé par la valeur du tag *foo* de l'élément.">
<editLayerFormColumn_layerPopupContent "Contenu des bulles">
<editLayerFormColumn_gpxFile "Fichier GPX">
<editLayerFormColumn_csvFile "Fichier CSV">
<editLayerFormColumn_csvDisclaimer "Il doit contenir les latitude et longitude, dans des colonnes nommées <em>latitude</em> et <em>longitude</em>">
<editLayerFormColumn_geoJsonFile "Fichier GeoJSON">
<editLayerFormColumn_browse "Parcourir">
<editLayerFormColumn_cache "Cache">
<editLayerFormColumn_cacheDescription "Il se substitue à la requête OverPass temps réél.">
<editLayerFormColumn_enableCache "Activer le cache">
<editLayerFormColumn_cachePopoverTitle "Limitations">
<editLayerFormColumn_cachePopoverContent "Les informations sont mises à jour quotidiennement à condition que la requête exécutée sur l'ensemble du globe ne mette pas plus de 3 minutes et que le fichier final ne fasse pas plus d'1 Mo.">
<editLayerFormColumn_cacheDate "Dernière mise à jour&nbsp;: {{ $date }}.">
<editLayerFormColumn_cacheErrorTimeout "<i></i> La dernière mise à jour du cache a échoué en raison d'un temps d'exécution trop important.">
<editLayerFormColumn_cacheErrorMemory "<i></i> La dernière mise à jour du cache a échoué en raison d'un poids de fichier final trop important.">
<editLayerFormColumn_cacheErrorBadRequest "<i></i> La dernière mise à jour du cache a échoué parce que la requête est erronée.">
<editLayerFormColumn_cacheErrorUnknown "<i></i> La dernière mise à jour du cache a échoué pour une raison inconnue.">


/* Edit layer marker modal */
<editLayerMarkerModal_colorAndShape "Couleur et forme">
<editLayerMarkerModal_color "Couleur">
<editLayerMarkerModal_shape "Forme">
<editLayerMarkerModal_icon "Icône">
<editLayerMarkerModal_library "Bibliothèque">
<editLayerMarkerModal_external "Externe">
<editLayerMarkerModal_iconName "Nom de l'icône">
<editLayerMarkerModal_iconUrl "Url de l'icône">
<editLayerMarkerModal_iconDescriptionLibrary1 "Les icônes sont tirées de la bibliothèque Font Awesome.">
<editLayerMarkerModal_iconDescriptionLibrary2 "Rendez-vous sur <a>cette page</a>, choisissez une icône et relevez son nom, puis saisissez-le dans le champs ci-dessous.">
<editLayerMarkerModal_iconDescriptionExternal1 "Vous pouvez utiliser votre propre icône si elle est hébergée sur internet.">
<editLayerMarkerModal_iconDescriptionExternal2 "Renseignez son adresse dans le champs ci-dessous.">


/* Edit tiles column */
<editTileColumn_title "Fonds de carte">
<editTileColumn_maxZoom "Zoom maximum&nbsp;: {{ $maxZoom }}">


/* Edit POI column */
<editPoiColumn_title "Éditer les données">
<editPoiColumn_movePoi "Déplacer le nœud">
<editPoiColumn_emptyState "Actualisation des données de l'élément à modifier...">
<editPoiColumn_remoteValue "Nouvelle valeur distante&nbsp;:<br>{{ $remoteValue }}">
<editPoiColumn_take "Prendre">
<editPoiColumn_reject "Rejeter">


/* Zoom notification */
<zoomNotification_content "Zoomez pour voir les données">


/* Overpass timeout notification */
<overpassTimeoutNotification_title "Temps d'attente dépassé">
<overpassTimeoutNotification_content "Il semblerait que les centres d'intérêts de type <em>{{ $name }}</em> mettent beaucoup de temps à être chargés...">


/* Overpass error notification */
<overpassErrorNotification_title "Erreur">
<overpassErrorNotification_content "Une erreur est survenue lors du chargement des centres d'intérêts de type <em>{{ $name }}</em>.">


/* CSV error notification */
<csvErrorNotification_title "Erreur">
<csvErrorNotification_content "Une erreur est survenue lors du chargement des centres d'intérêts de type <em>{{ $name }}</em>.">


/* GeoJSON error notification */
<geoJsonErrorNotification_title "Erreur">
<geoJsonErrorNotification_content "Une erreur est survenue lors du chargement des centres d'intérêts de type <em>{{ $name }}</em>.">


/* GPX error notification */
<gpxErrorNotification_title "Erreur">
<gpxErrorNotification_content "Une erreur est survenue lors du chargement de la couche <em>{{ $name }}</em>.">


/* Contribution error notification */
<contributionErrorNotification_title "Contribution échouée">
<contributionErrorNotification_content "Une erreur est survenue lors de l'envoi de votre contribution.">
<contributionErrorNotification_retry "Retenter l'envoi">


/* Node tag field UI */
<uiFormNodeTags_key "Clef">
<uiFormNodeTags_value placeholder:"{{ value }}">
<uiFormNodeTags_keyReadOnly "Clef en lecture seule">
<uiFormNodeTags_valueReadOnly "Valeur en lecture seule">
<uiFormNodeTags_nonOsmData "Ne pas envoyer ce tag à OSM">
<uiFormNodeTags_nonOsmContributionWarning "Tag non envoyé à OpenStreetMap">
<uiFormNodeTags_textInput "Champs texte">
<uiFormNodeTags_fileInput "Champs fichier">
<uiFormNodeTags_displayRawTag "Afficher le tag OSM brut">

/* Color selector UI */
<uiColorSelector_label "Couleur">


/* List group UI */
<uiListGroup_placeholder "Cliquez sur le bouton ci-dessous">


/* Contribution form column */
<contribFormColumn_placeOnMap "Placer sur la carte">


/* New POI placement contextual */
<newPoiPlacementContextual_text "Placez la croix à l'exact endroit du nœud.">


/* Move POI contextual */
<movePoiContextual_text "Placez la croix à l'exact endroit du nœud.">


/* Add layer menu column */
<addLayerMenuColumn_title "Ajouter une couche">
<addLayerMenuColumn_remoteInformation "Information distante">
<addLayerMenuColumn_file "Fichier">
<addLayerMenuColumn_overPass "OverPass">
<addLayerMenuColumn_gpx "GPX">
<addLayerMenuColumn_csv "CSV">
<addLayerMenuColumn_geoJson "GeoJSON">


/* Layer info column */
<infoLayerColumn_title "Informations">
<infoLayerColumn_layerName "{{ name }}">
<infoLayerColumn_layerDescription "{{ description }}">
<infoLayerColumn_layerSource "Provenance des données">
<infoLayerColumn_overPass "OverPass">
<infoLayerColumn_gpx "<a>Fichier GPX</a>">
<infoLayerColumn_csv "<a>Fichier CSV</a>">
<infoLayerColumn_geoJson "<a>Fichier GeoJSON</a>">
<infoLayerColumn_layerMinZoom "Zoom minimum de mise à jour">
<infoLayerColumn_layerOverPassRequest "Requête OverPass">
<infoLayerColumn_layerOverPassCache "Cache">
<infoLayerColumn_layerOverPassCacheDescription "Les résultats de la requête OverPass sont pré-calculés une fois par jour.">
<infoLayerColumn_layerOverPassCacheDate "Dernière mise à jour&nbsp;: {{ $date }}.">
<infoLayerColumn_geoJsonData "Données GeoJSON">
<infoLayerColumn_downloadData "Télécharger les données">


/* Info display column */
<infoDisplayColumn_title "Détails">


/* Temporary layers column */
<tempLayerListColumn_title "Couches temporaires">
<tempLayerListColumn_description "Ces couches sont éphémères. Elles ne sont visibles que par vous et disparaissent après avoir fermé MapContrib.">


/* Edit POI preset column */
<editPoiPresetColumn_title "Type de nœud">
<editPoiPresetColumn_noThanks "Non merci">
<editPoiPresetColumn_applyPreset "Voulez-vous automatiquement ajouter les tags d'un de ces types de nœuds ?">


/* Admin tag column */
<adminTagColumn_title "Tags">
<adminTagColumn_addTag "Ajouter un tag">


/* Admin preset column */
<adminPresetColumn_title "Types de nœuds">
<adminPresetColumn_addPreset "Ajouter un type de nœud">
<adminPresetColumn_addPresetCategory "Ajouter une catégorie">


/* Admin edit presets column */
<adminEditPresetColumn_presetTags "Tags">
<adminEditPresetColumn_addTag "Ajouter un tag">


/* Admin edit preset categories column */
<adminPresetCategoryColumn_title "Catégorie">
<|MERGE_RESOLUTION|>--- conflicted
+++ resolved
@@ -69,7 +69,7 @@
 <invalidFile "Fichier non valide">
 <currentFile "Fichier actuel : <a>{{ $file }}</a>">
 <file "Fichier">
-<<<<<<< HEAD
+<fileNotFound "Fichier introuvable">
 <noResult "Aucun résultat">
 <name "Nom">
 <description "Description">
@@ -84,9 +84,6 @@
 <textarea "Grand texte">
 <value "Valeur">
 <defaultValue "Valeur par défaut">
-=======
-<fileNotFound "Fichier introuvable">
->>>>>>> 86cfc2e5
 
 
 /* Home */
@@ -393,4 +390,4 @@
 
 
 /* Admin edit preset categories column */
-<adminPresetCategoryColumn_title "Catégorie">
+<adminPresetCategoryColumn_title "Catégorie">