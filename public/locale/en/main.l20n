<plural($n) {

    $n == 0 ? "zero" :
    $n == 1 ? "one" :
    "many"
}>


<mapcontrib "MapContrib">
<slogan "Thematic <a>OpenStreetMap</a> contribution">


<pageTitle "{{ mapcontrib }}">
<pageTitleWithMapName "{{ $map.name }} - {{ mapcontrib }}">


<markdownAvailable "<a>Markdown</a> format available">
<maxFileSize "The file size has to be lower than {{ $maxFileSize }}">


<buttonDescriptionTooltip title:"Read the description">
<buttonZoomInTooltip title:"Zoom in">
<buttonZoomOutTooltip title:"Zoom out">
<buttonGeocodeTooltip title:"Find a place">
<buttonLocateTooltip title:"Show my location">
<buttonLocateWaitTooltip title:"Cancel the search of my location">
<buttonExpandScreenTooltip title:"Full screen">
<buttonCompressScreenTooltip title:"Exit full screen">
<buttonLayerTooltip title:"Layers display">
<buttonTileTooltip title:"Background display">
<buttonLoginTooltip title:"{{ login }}">
<buttonUserTooltip title:"My account">
<buttonLinkTooltip title:"Share">
<buttonContribTooltip title:"Add missing data">
<buttonTempLayerTooltip title:"Add a temporary layer">
<buttonEditSettingTooltip title:"Main settings">
<buttonEditLayerTooltip title:"Layer">
<buttonEditTileTooltip title:"Backgrounds">
<buttonEditPresetTooltip title:"Nodes types">
<buttonEditTagTooltip title:"Tags">
<buttonHelpTooltip title:"Help">




<goBackToHome "Return to home">
<about "About {{ mapcontrib }}">
<myThemes "My themes">
<preferences "Preferences">
<edit "Edit">
<login "Log in">
<loginOrSubscribe "Log in or subscribe">
<logout "Log out">
<close "Close">
<save "Save">
<validate "Validate">
<cancel "Cancel">
<next "Next">
<previous "Previous">
<back "Back">
<customize "Customize">
<letsGo "Let's go">
<empty "Empty">
<editThatElement "Edit that element">
<loadingData title:"Some data are being loaded">
<createATheme "Create a theme">
<searchATheme "Search a theme (3 characters min.)">
<aboutMapContrib "About MapContrib">
<invalidFile "Invalid file">
<currentFile "Current file: <a>{{ $file }}</a>">
<file "File">
<<<<<<< HEAD
<noResult "No result">
<name "Name">
<description "Description">
<type "Type">
<locales "Translations">
<key "Key">
<text "Text">
<number "Number">
<email "Email">
<tel "Phone number">
<url "Web address">
<textarea "Big text">
<value "Valeur">
<defaultValue "Default value">
=======
<fileNotFound "File not found">
>>>>>>> 86cfc2e5


/* Home */
<home_charactersLeft[plural($n)] {
  one: "1 character left",
  many: "{{ $n }} characters left"
}>


/* About */
<aboutTitle "About">
<aboutText1 "MapContrib is a <a>free software</a>. It can create cartographic themes.">
<aboutText2 "Those themes are <a>OpenStreetMap</a> based maps on which we can add some markers/points of interest.">
<aboutText3 "When using MapContrib, you accept to put your contributions <a>under the «&nbsp;ODbL&nbsp;» licence</a>, which grant to use and share those datas by quoting «&nbsp;the OSM contributors&nbsp;»</a>.">
<aboutText4 "Kudos to several inspiring projects:">
<aboutTextVersion "That MapContrib instance is using the {{ $version }} version.">


/* Login modal */
<loginModal_explanation "To keep it simple, MapContrib only needs to connect to your OpenStreetMap account.">


/* Geocode widget */
<geocodeWidget_queryInput placeholder:"City, zip code, ...">


/* Layer column */
<selectLayerColumn_title "Layers">
<selectLayerColumn_explanation "Select the layers you want to see on the map">
<selectLayerColumn_needToZoom[plural($n)] {
  one: "To see these data, you need to zoom once.",
  many: "To see these data, you need to zoom {{ $n }} times."
}>
<selectLayerColumn_downloadData "Download the visible data">


/* Tile column */
<selectTileColumn_title "Backgrounds">


/* User column */
<userColumn_title "My account">


/* Visitor column */
<visitorColumn_title "Hi!">


/* Contribution column */
<contribColumn_title "Add a node">
<contribColumn_description "Choose a type of node">
<contribColumn_searchAPreset "Search a type of node">
<contribColumn_freeAddition "Free tags addition">
<contribColumn_addTag "Add a tag">


/* Link column */
<linkColumn_title "Share">
<linkColumn_linkTitle "Direct link">
<linkColumn_linkIncludePosition "Include the current position">
<linkColumn_integrationTitle "Integrated in your website">
<linkColumn_iframeIncludePosition "Include the current position">
<linkColumn_seeBigger "See it bigger">
<linkColumn_width "Width">
<linkColumn_height "Height">
<linkColumn_percentage "Percentage">
<linkColumn_pixel "Pixel">


/* Edit settings column */
<editSettingColumn_title "Settings">
<editSettingColumn_themeName "Theme name">
<editSettingColumn_themeDescription "{{ description }}">
<editSettingColumn_color "Color">
<editSettingColumn_position "Location">
<editSettingColumn_geolocation "Geolocation">
<editSettingColumn_keepOld "Keep old parameters">
<editSettingColumn_setNew "Set the new ones">
<editSettingColumn_autoGeolocateUser "Automatically geolocate the user">
<editSettingColumn_geocoder "Geocoder">
<editSettingColumn_photon "Photon">
<editSettingColumn_nominatim "Nominatim">
<editSettingColumn_infoDisplay "Informations display">
<editSettingColumn_popup "Popup">
<editSettingColumn_modal "Modale window">
<editSettingColumn_column "Column">
<editSettingColumn_themeAnalytics "Analytics">
<editSettingColumn_infoAnalyticsPopoverTitle "Integration">
<editSettingColumn_infoAnalyticsPopoverContent "Analytics tools provide a javascript code to insert in the concerned website.

Put it right here!">


/* Edit layer column */
<editLayerListColumn_title "Layers">
<editLayerListColumn_addLayer "Add a layer">


/* Edit layer column */
<editLayerFormColumn_title "Layer edit">
<editLayerFormColumn_layerName "{{ name }}">
<editLayerFormColumn_layerDescription "{{ description }}">
<editLayerFormColumn_representationType "Representation">
<editLayerFormColumn_clusterRepresentation "Groupable points">
<editLayerFormColumn_heatRepresentation "Heat map">
<editLayerFormColumn_visibility "Visibility">
<editLayerFormColumn_visibilityAndEdition "Visibility and edition">
<editLayerFormColumn_visible "Visible by users">
<editLayerFormColumn_dataEditable "Allow to edit data">
<editLayerFormColumn_heatOptions "Heat map">
<editLayerFormColumn_heatMapPopoverTitle "Informations">
<editLayerFormColumn_heatMapPopoverContent "#### Maximum zoom

Zoom level where the points reach maximum intensity.

#### Radius

Radius of each point of the layer.">
<editLayerFormColumn_heatMinOpacity "Minimum opacity">
<editLayerFormColumn_heatMaxZoom "Maximum zoom">
<editLayerFormColumn_heatMax "Maximum intensity">
<editLayerFormColumn_heatBlur "Amount of blur">
<editLayerFormColumn_heatRadius "Radius">
<editLayerFormColumn_layerZoomLevel "Minimum zoom">
<editLayerFormColumn_currentMapZoom "The map is currently using the zoom level {{ $currentMapZoom }}">
<editLayerFormColumn_overPassPopoverTitle "Bounding box">
<editLayerFormColumn_overPassPopoverContent "`\{\{bbox\}\}` is replaced by the current bounding box.">
<editLayerFormColumn_layerOverpassRequest "OverPass request">
<editLayerFormColumn_marker "Marker">
<editLayerFormColumn_infoDisplayPopoverTitle "Value of tags">
<editLayerFormColumn_infoDisplayPopoverContent "To display the value of each elements' tags, insert its name between brackets.

Example : `\{foo\}` will be replaced by the value of the *foo* element's tag.">
<editLayerFormColumn_layerPopupContent "Popup content">
<editLayerFormColumn_gpxFile "GPX file">
<editLayerFormColumn_csvFile "CSV file">
<editLayerFormColumn_csvDisclaimer "It must contain latitude and longitude values, in column named roughly <em>latitude</em> and <em>longitude</em>">
<editLayerFormColumn_geoJsonFile "GeoJSON file">
<editLayerFormColumn_browse "Browse">
<editLayerFormColumn_cache "Cache">
<editLayerFormColumn_cacheDescription "It replaces the live OverPass request.">
<editLayerFormColumn_enableCache "Enable the cache">
<editLayerFormColumn_cachePopoverTitle "Limitations">
<editLayerFormColumn_cachePopoverContent "Data are daily updated while the request, executed on the entire globe, take less than 3 minutes and the final file size is lower than 1 MB.">
<editLayerFormColumn_cacheDate "Last update: {{ $date }}.">
<editLayerFormColumn_cacheErrorTimeout "<i></i> The last cache update failed because of an execution time too important.">
<editLayerFormColumn_cacheErrorMemory "<i></i> The last cache update failed because of a final file size too important.">
<editLayerFormColumn_cacheErrorBadRequest "<i></i> The last cache update failed because the request is erroneous.">
<editLayerFormColumn_cacheErrorUnknown "<i></i> The last cache update failed for an unkown reason.">


/* Edit layer marker modal */
<editLayerMarkerModal_colorAndShape "Color and shape">
<editLayerMarkerModal_color "Color">
<editLayerMarkerModal_shape "Shape">
<editLayerMarkerModal_icon "Icon">
<editLayerMarkerModal_library "Library">
<editLayerMarkerModal_external "External">
<editLayerMarkerModal_iconName "Icon name">
<editLayerMarkerModal_iconUrl "Icon url">
<editLayerMarkerModal_iconDescriptionLibrary1 "Icons come from the Font Awesome collection.">
<editLayerMarkerModal_iconDescriptionLibrary2 "Go to <a>that page</a>, choose an icon and note its name, then put it in the field below.">
<editLayerMarkerModal_iconDescriptionExternal1 "You can use your own icon if it is hosted on the internet.">
<editLayerMarkerModal_iconDescriptionExternal2 "Fill its address in the field below.">


/* Edit tiles column */
<editTileColumn_title "Backgrounds">
<editTileColumn_maxZoom "Maximum zoom: {{ $maxZoom }}">


/* Edit POI data column */
<editPoiColumn_title "Edit data">
<editPoiColumn_movePoi "Move the node">
<editPoiColumn_emptyState "Refreshing the element data...">
<editPoiColumn_remoteValue "New remote value:<br>{{ $remoteValue }}">
<editPoiColumn_take "Take">
<editPoiColumn_reject "Reject">


/* Zoom indicator notification */
<zoomNotification_content "Zoom to see data">


/* Overpass timeout notification */
<overpassTimeoutNotification_title "Timeout">
<overpassTimeoutNotification_content "It seems that the <em>{{ $name }}</em> points of interest take too long to be loaded...">


/* Overpass error notification */
<overpassErrorNotification_title "Error">
<overpassErrorNotification_content "An error occured during the load of the <em>{{ $name }}</em> points of interest.">


/* CSV error notification */
<csvErrorNotification_title "Error">
<csvErrorNotification_content "An error occured during the load of the <em>{{ $name }}</em> points of interest.">


/* GeoJSON error notification */
<geoJsonErrorNotification_title "Error">
<geoJsonErrorNotification_content "An error occured during the load of the <em>{{ $name }}</em> points of interest.">


/* GPX error notification */
<gpxErrorNotification_title "Error">
<gpxErrorNotification_content "An error occured during the load of the <em>{{ $name }}</em> layer.">


/* Contribution error notification */
<contributionErrorNotification_title "Contribution failed">
<contributionErrorNotification_content "An error occured during the send of your contribution.">
<contributionErrorNotification_retry "Retry to send">


/* Node tag field UI */
<uiFormNodeTags_key "Key">
<uiFormNodeTags_value placeholder:"{{ value }}">
<uiFormNodeTags_keyReadOnly "Read-only key">
<uiFormNodeTags_valueReadOnly "Read-only value">
<uiFormNodeTags_nonOsmData "Do not send this tag to OSM">
<uiFormNodeTags_nonOsmContributionWarning "Tag not sent to OpenStreetMap">
<uiFormNodeTags_textInput "Text input">
<uiFormNodeTags_fileInput "File input">
<uiFormNodeTags_displayRawTag "Display the raw OSM tag">

/* Color selector UI */
<uiColorSelector_label "Color">


/* List group UI */
<uiListGroup_placeholder "Click the button below">


/* Contribution form column */
<contribFormColumn_placeOnMap "Place on the map">


/* New POI placement contextual */
<newPoiPlacementContextual_text "Put the cross the exact node place.">


/* Move POI contextual */
<movePoiContextual_text "Put the cross the exact node place.">


/* Add layer menu column */
<addLayerMenuColumn_title "Add a layer">
<addLayerMenuColumn_remoteInformation "Remote information">
<addLayerMenuColumn_file "File">
<addLayerMenuColumn_overPass "OverPass">
<addLayerMenuColumn_gpx "GPX">
<addLayerMenuColumn_csv "CSV">
<addLayerMenuColumn_geoJson "GeoJSON">


/* Layer info column */
<infoLayerColumn_title "Informations">
<infoLayerColumn_layerName "{{ name }}">
<infoLayerColumn_layerDescription "{{ description }}">
<infoLayerColumn_layerSource "Source of data">
<infoLayerColumn_overPass "OverPass">
<infoLayerColumn_gpx "GPX file">
<infoLayerColumn_csv "CSV file">
<infoLayerColumn_geoJson "GeoJSON file">
<infoLayerColumn_layerMinZoom "Update minimum zoom">
<infoLayerColumn_layerOverPassRequest "OverPass request">
<infoLayerColumn_layerOverPassCache "Cache">
<infoLayerColumn_layerOverPassCacheDescription "The request results are pre-calculated once a day.">
<infoLayerColumn_layerOverPassCacheDate "Last update: {{ $date }}.">
<infoLayerColumn_geoJsonData "GeoJSON data">
<infoLayerColumn_downloadData "Download the data">


/* Info display column */
<infoDisplayColumn_title "Details">


/* Temporary layers column */
<tempLayerListColumn_title "Temporary layers">
<tempLayerListColumn_description "Those layers are ephemeral. They are only visible by you and disappear after you closed MapContrib.">


/* Edit POI preset column */
<editPoiPresetColumn_title "Nodes types">
<editPoiPresetColumn_noThanks "No thanks">
<editPoiPresetColumn_applyPreset "Do you want to automatically add the tags of a node type?">


/* Admin tag column */
<adminTagColumn_title "Tags">
<adminTagColumn_addTag "Add a tag">


/* Admin presets column */
<adminPresetColumn_title "Nodes types">
<adminPresetColumn_addPreset "Add a node type">
<adminPresetColumn_addPresetCategory "Add a category">


/* Admin edit presets column */
<adminEditPresetColumn_presetTags "Tags">
<adminEditPresetColumn_addTag "Add a tag">


/* Admin edit preset categories column */
<adminPresetCategoryColumn_title "Category">
<|MERGE_RESOLUTION|>--- conflicted
+++ resolved
@@ -69,7 +69,7 @@
 <invalidFile "Invalid file">
 <currentFile "Current file: <a>{{ $file }}</a>">
 <file "File">
-<<<<<<< HEAD
+<fileNotFound "File not found">
 <noResult "No result">
 <name "Name">
 <description "Description">
@@ -84,9 +84,6 @@
 <textarea "Big text">
 <value "Valeur">
 <defaultValue "Default value">
-=======
-<fileNotFound "File not found">
->>>>>>> 86cfc2e5
 
 
 /* Home */
@@ -393,4 +390,4 @@
 
 
 /* Admin edit preset categories column */
-<adminPresetCategoryColumn_title "Category">
+<adminPresetCategoryColumn_title "Category">