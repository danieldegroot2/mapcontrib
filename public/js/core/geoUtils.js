// From https://github.com/kosmtik/kosmtik/blob/1533efde3bd2f5246eb04e7bc9c273314efbac7d/src/back/GeoUtils.js

/* eslint-disable */
export default class GeoUtils {
    static zoomXYToLatLng(z, x, y) {
        let n = Math.pow(2.0, z),
            lonDeg = x / n * 360.0 - 180.0,
            latRad = Math.atan(GeoUtils._sinh(Math.PI * (1 - 2 * y / n))),
            latDeg = latRad * 180.0 / Math.PI;
        return [latDeg, lonDeg];
    }

    static zoomLatLngToXY(z, lat, lng) {
        const xy = GeoUtils.zoomLatLngToFloatXY(z, lat, lng);
        return [Math.floor(xy[0]), Math.floor(xy[1])];
    }

    static zoomLatLngToFloatXY(z, lat, lng) {
        let n = Math.pow(2.0, z),
            latRad = lat / 180.0 * Math.PI,
            y = (1.0 - Math.log(Math.tan(latRad) + (1 / Math.cos(latRad))) / Math.PI) / 2.0 * n,
            x = ((lng + 180.0) / 360.0) * n;
        return [x, y];
    }

    static _sinh(x) {
        const y = Math.exp(x);
        return (y - 1 / y) / 2;
    }
<<<<<<< HEAD
}
/* eslint-enable */
=======

    static zoomLatLngWidthHeightToBbox(zoom, lat, lng, width, height) {
        const tileSize = 256;

        const tile = GeoUtils.zoomLatLngToXY(zoom, lat, lng);

        const xTile_s = (tile[0] * tileSize - width / 2) / tileSize;
        const yTile_s = (tile[1] * tileSize - height / 2) / tileSize;
        const xTile_e = (tile[0] * tileSize + width / 2) / tileSize;
        const yTile_e = (tile[1] * tileSize + height / 2) / tileSize;

        const s = GeoUtils.zoomXYToLatLng(zoom, xTile_s, yTile_s);
        const e = GeoUtils.zoomXYToLatLng(zoom, xTile_e, yTile_e);

        return {
            _southWest: {
                lat: e[0],
                lng: s[1],
            },
            _northEast: {
                lat: s[0],
                lng: e[1],
            },
        };
    }
}
>>>>>>> 250b488a
<|MERGE_RESOLUTION|>--- conflicted
+++ resolved
@@ -27,10 +27,6 @@
         const y = Math.exp(x);
         return (y - 1 / y) / 2;
     }
-<<<<<<< HEAD
-}
-/* eslint-enable */
-=======
 
     static zoomLatLngWidthHeightToBbox(zoom, lat, lng, width, height) {
         const tileSize = 256;
@@ -57,4 +53,4 @@
         };
     }
 }
->>>>>>> 250b488a
+/* eslint-enable */