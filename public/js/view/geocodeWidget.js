
import Wreqr from 'backbone.wreqr';
import Marionette from 'backbone.marionette';
import leafletControlGeocoder from 'leaflet-control-geocoder';
import template from 'templates/geocodeWidget.ejs';
import templateResultItem from 'templates/geocodeResultItem.ejs';
import CONST from 'const';


export default Marionette.LayoutView.extend({
    template,
    templateResultItem,

    behaviors: {
        l20n: {},
        widget: {},
    },

    ui: {
        widget: '#geocode_widget',
        query: 'input',
        resultList: '.results',
    },

    events: {
        'keyup @ui.query': 'onKeyUpQuery',
        'keydown @ui.query': 'onKeyDownQuery',
    },

    initialize() {
        this._radio = Wreqr.radio.channel('global');

        this.on('open', this.onOpen);
    },

    open() {
        this._setGeocoder();
        this.triggerMethod('open');
        return this;
    },

    close() {
        this.triggerMethod('close');
        return this;
    },

    toggle() {
        this._setGeocoder();
        this.triggerMethod('toggle');
    },

    onAfterOpen() {
        this._radio.vent.trigger('column:closeAll', [ this.cid ]);

        this.ui.widget.one('transitionend', () => {
            this.ui.query.focus();
        });
    },

    onKeyUpQuery() {
        if ( this._queryInterval ) {
            clearInterval(this._queryInterval);
        }

        const query = this.ui.query.val();

        if ( this._lastQuery && this._lastQuery === query ) {
            return false;
        }

        this._queryInterval = setTimeout(() => {
            this.geocode( query );
        }, 350);

        return true;
    },

    onKeyDownQuery(e) {
        if ( [9, 13, 38, 40].indexOf(e.keyCode) > -1 ) {
            e.preventDefault();
        }

        switch ( e.keyCode ) {
            case 27:
                this.close();
                break;

            case 40: // Down arrow
            case 9: // Tab
                this.activeNextResult();
                break;

            case 38: // Up arrow
                this.activePreviousResult();
                break;

            case 13: // Enter
                this.visitResult();
                break;
            default:
        }
    },

    geocode(query) {
        const elements = [];

        this._lastQuery = query;
        this._lastQueryStartTime = new Date().getTime();

        if ( !query ) {
            this.ui.resultList.empty();

            return;
        }

        this.options.icon.addClass('hide');
        this.options.spinner.removeClass('hide');

        this._geocoder.geocode(
            query,
            this._onGeocodeComplete.bind(this, this._lastQueryStartTime, elements)
        );
    },

<<<<<<< HEAD
            for (const result of results) {
                elements.push(
                    $( this.templateResultItem(
                        this._buildGeocodeResultName(result)
                    ))
                    .on('click', this.onGeocodeResultClick.bind(this, result))
                );

                i += 1;
=======
    _onGeocodeComplete(startTime, elements, results) {
        if (startTime !== this._lastQueryStartTime) {
            return;
        }

        let i = 0;
>>>>>>> 5297d90f

        for (let result of results) {
            elements.push(
                $( this.templateResultItem(
                    this._buildGeocodeResultName(result)
                ))
                .on('click', this.onGeocodeResultClick.bind(this, result))
            );

            i++;

<<<<<<< HEAD
            this.options.spinner.addClass('hide');
            this.options.icon.removeClass('hide');
        });
=======
            if (i === 5) {
                break;
            }
        }

        this.ui.resultList.html( elements );

        this.options.spinner.addClass('hide');
        this.options.icon.removeClass('hide');
>>>>>>> 5297d90f
    },

    onGeocodeResultClick(result) {
        this._radio.commands.execute('map:fitBounds', result.bbox);

        this.close();
    },

    _buildGeocodeResultName(result) {
        const details = [];

        switch ( this.model.get('geocoder') ) {
            case CONST.geocoder.nominatim:
                const splittedResult = result.name.split(', ');

                return {
                    name: splittedResult.shift(),
                    detail: splittedResult.join(', '),
                };

            case CONST.geocoder.photon:
                if (result.properties.city) {
                    details.push( result.properties.city );
                }

                if (result.properties.country) {
                    details.push( result.properties.country );
                }

                if (result.properties.state) {
                    details.push( result.properties.state );
                }

                return {
                    name: result.name,
                    detail: details.join(', '),
                };

            default:
                return false;
        }
    },

    activeNextResult() {
        const current = this.ui.resultList.find('.active');

        if ( !current.length ) {
            this.ui.resultList
            .children()
            .first()
            .addClass('active');
        }
        else {
            current
            .removeClass('active')
            .next()
            .addClass('active');
        }
    },

    activePreviousResult() {
        const current = this.ui.resultList.find('.active');

        if ( !current.length ) {
            this.ui.resultList
            .children()
            .last()
            .addClass('active');
        }
        else {
            current
            .removeClass('active')
            .prev()
            .addClass('active');
        }
    },

    visitResult() {
        const current = this.ui.resultList.find('.active');

        if ( !current.length ) {
            this.ui.resultList
            .children()
            .first()
            .addClass('active')
            .click();
        }
        else {
            current.click();
        }
    },

    _setGeocoder() {
        switch ( this.model.get('geocoder') ) {
            case CONST.geocoder.nominatim:
                this._geocoder = leafletControlGeocoder.nominatim();
                break;
            default:
                this._geocoder = leafletControlGeocoder.photon();
        }
    },
});<|MERGE_RESOLUTION|>--- conflicted
+++ resolved
@@ -122,26 +122,14 @@
         );
     },
 
-<<<<<<< HEAD
-            for (const result of results) {
-                elements.push(
-                    $( this.templateResultItem(
-                        this._buildGeocodeResultName(result)
-                    ))
-                    .on('click', this.onGeocodeResultClick.bind(this, result))
-                );
-
-                i += 1;
-=======
     _onGeocodeComplete(startTime, elements, results) {
         if (startTime !== this._lastQueryStartTime) {
             return;
         }
 
         let i = 0;
->>>>>>> 5297d90f
-
-        for (let result of results) {
+
+        for (const result of results) {
             elements.push(
                 $( this.templateResultItem(
                     this._buildGeocodeResultName(result)
@@ -149,13 +137,8 @@
                 .on('click', this.onGeocodeResultClick.bind(this, result))
             );
 
-            i++;
-
-<<<<<<< HEAD
-            this.options.spinner.addClass('hide');
-            this.options.icon.removeClass('hide');
-        });
-=======
+            i += 1;
+
             if (i === 5) {
                 break;
             }
@@ -165,7 +148,6 @@
 
         this.options.spinner.addClass('hide');
         this.options.icon.removeClass('hide');
->>>>>>> 5297d90f
     },
 
     onGeocodeResultClick(result) {
