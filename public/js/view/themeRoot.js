
import $ from 'jquery';
import _ from 'underscore';
import Wreqr from 'backbone.wreqr';
import Marionette from 'backbone.marionette';
import CONST from 'const';
import L from 'leaflet';
import 'leaflet.markercluster';
import osmtogeojson from 'osmtogeojson';
import OverPassLayer from 'leaflet-overpass-layer';
import Omnivore from 'leaflet-omnivore';
import moment from 'moment-timezone';


import LayerModel from 'model/layer';
import LayerCollection from 'collection/layer';

import MapUi from 'ui/map';
import Geolocation from 'core/geolocation';
import OverPassData from 'core/overPassData';
import InfoDisplay from 'core/infoDisplay';
import OverPassHelper from 'helper/overPass';
import GeoJsonHelper from 'helper/geoJson';
import FullscreenHelper from 'helper/fullscreen';

import template from 'templates/themeRoot.ejs';

import ThemeTitleView from './themeTitle';
import InfoDisplayModalView from './infoDisplayModal';
import InfoDisplayColumnView from './infoDisplayColumn';
import GeocodeWidgetView from './geocodeWidget';
import TempLayerListColumnView from './tempLayerListColumn';
import AddTempLayerMenuColumnView from './addTempLayerMenuColumn';
import TempOverPassLayerFormColumnView from './tempOverPassLayerFormColumn';
import TempGpxLayerFormColumnView from './tempGpxLayerFormColumn';
import TempCsvLayerFormColumnView from './tempCsvLayerFormColumn';
import TempGeoJsonLayerFormColumnView from './tempGeoJsonLayerFormColumn';
import ContribColumnView from './contribColumn';
import ContribFormColumnView from './contribFormColumn';
import EditLayerListColumnView from './editLayerListColumn';
import AddLayerMenuColumnView from './addLayerMenuColumn';
import EditOverPassLayerFormColumnView from './editOverPassLayerFormColumn';
import EditGpxLayerFormColumnView from './editGpxLayerFormColumn';
import EditCsvLayerFormColumnView from './editCsvLayerFormColumn';
import EditGeoJsonLayerFormColumnView from './editGeoJsonLayerFormColumn';
import EditLayerMarkerModalView from './editLayerMarkerModal';
import EditPoiColumnView from './editPoiColumn';
import EditPoiPresetColumnView from './editPoiPresetColumn';
import ZoomNotificationView from './zoomNotification';
import OverPassTimeoutNotificationView from './overPassTimeoutNotification';
import OverPassErrorNotificationView from './overPassErrorNotification';
import CsvErrorNotificationView from './csvErrorNotification';
import GeoJsonErrorNotificationView from './geoJsonErrorNotification';
import GpxErrorNotificationView from './gpxErrorNotification';
import NewPoiPlacementContextual from './newPoiPlacementContextual';


export default Marionette.LayoutView.extend({
    template,

    behaviors: {
        l20n: {},
    },

    ui: {
        map: '#main_map',
        toolbarButtons: '.toolbar .toolbar_btn',


        leftToolbar: '#left_toolbar',
        controlToolbar: '#control_toolbar',
        zoomInButton: '#control_toolbar .zoom_in_btn',
        zoomOutButton: '#control_toolbar .zoom_out_btn',
        toolbarZoomLevel: '#control_toolbar .zoom_level',
        geocodeButton: '#control_toolbar .geocode_btn',
        geocodeIcon: '#control_toolbar .geocode_btn i',
        geocodeSpinner: '#control_toolbar .geocode_btn .spinner',
        locateButton: '#control_toolbar .locate_btn',
        locateWaitButton: '#control_toolbar .locate_wait_btn',
        expandScreenButton: '#control_toolbar .expand_screen_btn',
        compressScreenButton: '#control_toolbar .compress_screen_btn',
        controlLayerIcon: '#control_toolbar .layer_btn i',
        controlLayerSpinner: '#control_toolbar .layer_btn .spinner',

        rightToolbar: '#right_toolbar',
        userToolbar: '#user_toolbar',
        userButton: '#user_toolbar .user_btn',
        tempLayerButton: '#contrib_toolbar .temp_layer_btn',
        contribButton: '#contrib_toolbar .contrib_btn',

        editToolbar: '#edit_toolbar',
        editLayerButton: '#edit_toolbar .layer_btn',
    },

    regions: {
        mainTitle: '#rg_main_title',

        geocodeWidget: '#rg_geocode_widget',

        tempLayerListColumn: '#rg_temp_layer_column',
        addTempLayerMenuColumn: '#rg_add_temp_layer_menu_column',
        tempLayerFormColumn: '#rg_edit_temp_layer_column',
        contribColumn: '#rg_contrib_column',
        contribFormColumn: '#rg_contrib_form_column',
        editLayerListColumn: '#rg_edit_layer_column',
        addLayerMenuColumn: '#rg_add_layer_menu_column',
        editLayerFormColumn: '#rg_edit_poi_layer_column',
        editLayerMarkerModal: '#rg_edit_poi_marker_modal',

        zoomNotification: '#rg_zoom_notification',
    },

    events: {
        'click @ui.zoomInButton': 'onClickZoomIn',
        'click @ui.zoomOutButton': 'onClickZoomOut',
        'click @ui.geocodeButton': 'onClickGeocode',
        'click @ui.locateButton': 'onClickLocate',
        'click @ui.locateWaitButton': 'onClickLocateWait',
        'click @ui.expandScreenButton': 'onClickExpandScreen',
        'click @ui.compressScreenButton': 'onClickCompressScreen',

        'click @ui.tempLayerButton': 'onClickTempLayer',
        'click @ui.contribButton': 'onClickContrib',
        'click @ui.editLayerButton': 'onClickEditLayer',

        keydown: 'onKeyDown',
    },

    initialize(options) {
        this._app = options.app;
        this._user = this._app.getUser();
        this._config = this._app.getConfig();
        this._version = this._app.getVersion();
        this._iDPresetsHelper = this._app.getIDPresetsHelper();

        this.model = this._app.getTheme();

        this._layerCollection = this.model.get('layers');
        this._tempLayerCollection = new LayerCollection();
        this._presetCollection = this.model.get('presets');
        this._nonOsmData = this._app.getNonOsmData();
        this._osmCache = this._app.getOsmCache();

        this._window = this._app.getWindow();
        this._document = this._app.getDocument();

        this._seenZoomNotification = false;
        this._minDataZoom = 0;
        this._poiLoadingSpool = [];

        this._overPassData = new OverPassData();
        this._rootLayers = {};
        this._overPassLayers = {};
        this._markersWithoutLayers = {};

        this._radio = Wreqr.radio.channel('global');


        this._radio.reqres.setHandlers({
            'user:isOwner': () => this.model.isOwner( this._user ),
            theme: () => this.model,
            nonOsmData: () => this._nonOsmData,
            osmCache: () => this._osmCache,
            overPassData: () => this._overPassData,
            'theme:fragment': () => this.model.get('fragment'),
            'map:currentZoom': () => {
                if (this._map) {
                    return this._map.getZoom();
                }

                return false;
            },
            'map:markerCluster': layerModel => this._getRootLayer(layerModel),
        });

        this._radio.commands.setHandlers({
            'theme:save': () => {
                this.model.updateModificationDate();
                this.model.save();
            },
            'column:showAddTempLayerMenu': () => {
                this.onCommandShowAddTempLayerMenu();
            },
            'column:tempOverPassLayer': (layerModel) => {
                this.onCommandTempOverPassLayer( layerModel );
            },
            'column:tempGpxLayer': (layerModel) => {
                this.onCommandTempGpxLayer( layerModel );
            },
            'column:tempCsvLayer': (layerModel) => {
                this.onCommandTempCsvLayer( layerModel );
            },
            'column:tempGeoJsonLayer': (layerModel) => {
                this.onCommandTempGeoJsonLayer( layerModel );
            },
            'column:showAddLayerMenu': () => {
                this.onCommandShowAddLayerMenu();
            },
            'column:editOverPassLayer': (layerModel) => {
                this.onCommandEditOverPassLayer( layerModel );
            },
            'column:editGpxLayer': (layerModel) => {
                this.onCommandEditGpxLayer( layerModel );
            },
            'column:editCsvLayer': (layerModel) => {
                this.onCommandEditCsvLayer( layerModel );
            },
            'column:editGeoJsonLayer': (layerModel) => {
                this.onCommandEditGeoJsonLayer( layerModel );
            },
            'column:showContribColumn': (opt) => {
                this.onCommandShowContribColumn(opt);
            },
            'column:showContribForm': (opt) => {
                this.onCommandShowContribForm(opt);
            },
            'column:showEditPoi': (opt) => {
                this.onEditPoi(opt);
            },
            'modal:showEditPoiMarker': (layerModel) => {
                this.onCommandShowEditPoiMarker( layerModel );
            },
            'map:position': (zoom, lat, lng) => {
                this.setMapPosition( zoom, lat, lng );
            },
            'map:setTileLayer': (tileId) => {
                this.setTileLayer( tileId );
            },
            'layer:updateOverPassRequest': (layerModel) => {
                this.updateOverPassRequest( layerModel );
            },
            'map:addLayer': (layerModel) => {
                this.addLayer( layerModel );
            },
            'map:addTempLayer': (layerModel, fileContent) => {
                this.addTempLayer( layerModel, fileContent );
            },
            'map:removeLayer': (layerModel) => {
                this.removeLayer( layerModel );
            },
            'map:showLayer': (layerModel) => {
                this.showLayer( layerModel );
            },
            'map:hideLayer': (layerModel) => {
                this.hideLayer( layerModel );
            },
            'map:updateRepresentation': (layerModel) => {
                this.updateRepresentation( layerModel );
            },
            'map:updateMarkerStyle': (layerModel) => {
                this.updateMarkerStyle( layerModel );
            },
            'map:updateHeatStyle': (layerModel) => {
                this.updateHeatStyle( layerModel );
            },
            'map:updateLayerPopups': (layerModel) => {
                this.updateLayerPopups( layerModel );
            },
            'map:updateLayerMinZoom': (layerModel) => {
                this.updateLayerMinZoom( layerModel );
            },
            'map:updatePoiPopup': (layerModel, node) => {
                this.updatePoiPopup( layerModel, node );
            },
            'map:setPosition': (latLng, zoomLevel) => {
                this.setPosition( latLng, zoomLevel );
            },
            'map:fitBounds': (latLngBounds) => {
                this.fitBounds( latLngBounds );
            },
            'map:unbindAllPopups': () => {
                this.unbindAllPopups();
            },
            'map:bindAllPopups': () => {
                this.bindAllPopups();
            },
            saveOverPassData: (overPassElement, layerModel) => {
                this._overPassData.save(overPassElement, layerModel.cid);
            },
        });

        this._radio.vent.on('session:unlogged', () => {
            this.renderUserButton();
            this.hideContribButton();
            this.hideEditTools();
            this.updateAllLayerPopups();
        });
    },

    onRender() {
        this.renderUserButton();

        if ( this._app.isLogged() ) {
            this.showContribButton();

            if ( this.model.isOwner(this._user) === true ) {
                this.showEditTools();
            }
        }
        else {
            this.hideContribButton();
            this.hideEditTools();
        }


        this._geocodeWidgetView = new GeocodeWidgetView({
            model: this.model,
            icon: this.ui.geocodeIcon,
            spinner: this.ui.geocodeSpinner,
        });
        this._tempLayerListColumnView = new TempLayerListColumnView({
            collection: this._tempLayerCollection,
        });
        this._addTempLayerMenuColumnView = new AddTempLayerMenuColumnView();
        this._contribColumnView = new ContribColumnView({
            theme: this.model,
            iDPresetsHelper: this._iDPresetsHelper,
            config: this._config,
        });
        this._editLayerListColumnView = new EditLayerListColumnView({ model: this.model });
        this._addLayerMenuColumnView = new AddLayerMenuColumnView({ model: this.model });

        this._zoomNotificationView = new ZoomNotificationView();


        this.getRegion('mainTitle').show( new ThemeTitleView({ model: this.model }) );

        this.getRegion('geocodeWidget').show( this._geocodeWidgetView );
        this.getRegion('tempLayerListColumn').show( this._tempLayerListColumnView );
        this.getRegion('addTempLayerMenuColumn').show( this._addTempLayerMenuColumnView );
        this.getRegion('contribColumn').show( this._contribColumnView );
        this.getRegion('editLayerListColumn').show( this._editLayerListColumnView );
        this.getRegion('addLayerMenuColumn').show( this._addLayerMenuColumnView );

        this.getRegion('zoomNotification').show( this._zoomNotificationView );


        const fullscreenSupport = FullscreenHelper.isFullscreenAPISupported( this._document );

        if ( !fullscreenSupport ) {
            this.ui.expandScreenButton.addClass('hide');
            this.ui.compressScreenButton.addClass('hide');
        }

        FullscreenHelper.onFullscreenChange(window, () => {
            const fullscreenElement = FullscreenHelper.getFullscreenElement(this._document);

            if ( fullscreenElement ) {
                this.onExpandScreen();
            }
            else {
                this.onCompressScreen();
            }
        });
    },

    onShow() {
        const autoCenter = this.model.get('autoCenter');
        const fragment = this.model.get('fragment');
        let center = this.model.get('center');
        let zoomLevel = this.model.get('zoomLevel');
        let hiddenLayers = [];
        let storageMapState = localStorage.getItem(`mapState-${fragment}`);

        if ( storageMapState ) {
            storageMapState = JSON.parse( storageMapState );
            center = storageMapState.center;
            zoomLevel = storageMapState.zoomLevel;
            hiddenLayers = storageMapState.hiddenLayers || [];
        }

        this.ui.toolbarButtons.tooltip({
            container: 'body',
            delay: {
                show: CONST.tooltip.showDelay,
                hide: CONST.tooltip.hideDelay,
            },
        })
        .on('click', (e) => {
            $(e.currentTarget)
            .blur()
            .tooltip('hide');
        });


        this._map = L.map(this.ui.map[0], { zoomControl: false });

        this.ui.map.focus();

        this._radio.reqres.removeHandler('map');
        this._radio.reqres.setHandler('map', () => this._map);

        this._map
        .setView([center.lat, center.lng], zoomLevel)
        .on('popupopen', (e) => {
            this.onPopupOpen(e);
        })
        .on('popupclose', (e) => {
            this.onPopupClose(e);
        })
        .on('moveend', () => {
            this.onMoveEnd();
            this._radio.vent.trigger('map:centerChanged');
        })
        .on('zoomend', (e) => {
            this.onZoomEnd(e);
            this._radio.vent.trigger('map:zoomChanged');
        })
        .on('zoomlevelschange', (e) => {
            this.onZoomLevelsChange(e);
            this._radio.vent.trigger('map:zoomChanged');
        })
        .on('locationfound', () => {
            this.onLocationFound();
        })
        .on('locationtimeout', () => {
            this.onLocationTimeout();
        })
        .on('locationerror', () => {
            this.onLocationError();
        });


        if ( storageMapState ) {
            this.setTileLayer(storageMapState.selectedTile);
        }
        else {
            this.setTileLayer();
        }

        L.control.scale({
            position: 'bottomright',
        }).addTo(this._map);


        _.each(this._layerCollection.getVisibleLayers(), (layerModel) => {
            if ( hiddenLayers.indexOf(layerModel.get('uuid')) === -1 ) {
                this.addLayer( layerModel );
            }
            else {
                this.addLayer( layerModel, true );
            }
        }, this);


        const newerOsmCacheModels = this._osmCache.where({ osmVersion: 0 });

        for (const i in newerOsmCacheModels) {
            if ( !{}.hasOwnProperty.call(newerOsmCacheModels, i) ) {
                continue;
            }

            const osmCacheModel = newerOsmCacheModels[i];
            const osmElement = osmCacheModel.get('osmElement');
            const id = osmCacheModel.get('osmId');
            const type = osmCacheModel.get('osmType');
            const longId = `${type}/${id}`;
            const pos = new L.LatLng(
                osmElement.attributes.lat,
                osmElement.attributes.lon
            );

            const oneDayAgo = moment.utc().subtract(1, 'days');
            const modificationDate = moment.utc(
                osmCacheModel.get('modificationDate')
            );
            if (modificationDate.isBefore(oneDayAgo)) {
                osmCacheModel.destroy();
                continue;
            }

            const icon = MapUi.buildLayerIcon(
                new LayerModel({
                    markerShape: MAPCONTRIB.config.newPoiMarkerShape,
                    markerIconType: CONST.map.markerIconType.library,
                    markerIcon: MAPCONTRIB.config.newPoiMarkerIcon,
                    markerColor: MAPCONTRIB.config.newPoiMarkerColor,
                })
            );

            this._markersWithoutLayers[longId] = L.marker(pos, { icon });

            this._map.addLayer( this._markersWithoutLayers[longId] );
        }


        this.updateMinDataZoom();

        this._layerCollection.on('destroy', (model) => {
            this.removeLayer(model);
        }, this);

        this._tempLayerCollection.on('destroy', (model) => {
            this.removeLayer(model);
        }, this);


        this._geolocation = new Geolocation(this._map);

        if ( autoCenter ) {
            this.onClickLocate();
        }
    },

    setMapPosition(zoom, lat, lng) {
        this._map.setView([lat, lng], zoom);
    },

    setTileLayer(oldId) {
        let tiles = this.model.get('tiles');
        let id = oldId;
        const tileLayersGroup = L.layerGroup();

        if ( tiles.length === 0 ) {
            tiles = ['osm'];
        }

        if ( !id ) {
            id = tiles[0];
        }

        if ( !this._currentTileId ) {
            this._currentTileId = tiles[0];
        }
        else if ( this._currentTileId === id ) {
            return;
        }

        const tile = CONST.map.tiles[id];

        if (!tile) {
            return;
        }

        for (const urlTemplate of tile.urlTemplate) {
            tileLayersGroup.addLayer(
                L.tileLayer(urlTemplate, {
                    attribution: tile.attribution,
                    minZoom: tile.minZoom,
                    maxZoom: tile.maxZoom,
                })
            );
        }

        this._map.addLayer(tileLayersGroup);

        if ( this._currentTileLayer ) {
            this._map.removeLayer( this._currentTileLayer );
        }

        this._currentTileId = id;
        this._currentTileLayer = tileLayersGroup;

        this.updateMinDataZoom();
    },

    updateOverPassRequest(layerModel) {
        this._overPassData.clearLayerData(layerModel.cid);

        this._getRootLayer(layerModel).clearLayers();
        this._getOverPassLayer(layerModel).setQuery(
            layerModel.get('overpassRequest')
        );
    },

    showLayerLoadingProgress(layerModel) {
        if ( !this._poiLoadingSpool[layerModel.cid] ) {
            this._poiLoadingSpool[layerModel.cid] = 0;
        }

        this._poiLoadingSpool[layerModel.cid] += 1;

        this.ui.controlLayerIcon.addClass('hide');
        this.ui.controlLayerSpinner.removeClass('hide');
    },

    hideLayerLoadingProgress(layerModel) {
        if ( !this._poiLoadingSpool[layerModel.cid] ) {
            return;
        }

        this._poiLoadingSpool[layerModel.cid] -= 1;

        let countRequests = 0;

        for (const cid in this._poiLoadingSpool) {
            if ({}.hasOwnProperty.call(this._poiLoadingSpool, cid)) {
                countRequests += this._poiLoadingSpool[cid];
            }
        }

        if ( countRequests === 0) {
            this.ui.controlLayerSpinner.addClass('hide');
            this.ui.controlLayerIcon.removeClass('hide');
        }
    },

    addTempLayer(layerModel, fileContent) {
        switch (layerModel.get('type')) {
            case CONST.layerType.overpass:
                return this.addOverPassLayer(layerModel);
            case CONST.layerType.gpx:
                return this.addTempGpxLayer(layerModel, fileContent);
            case CONST.layerType.csv:
                return this.addTempCsvLayer(layerModel, fileContent);
            case CONST.layerType.geojson:
                return this.addTempGeoJsonLayer(layerModel, fileContent);
            default:
                return false;
        }
    },

    addTempGpxLayer(layerModel, fileContent) {
        const rootLayer = this._buildRootLayer(layerModel);
        const layer = Omnivore.gpx.parse(
            fileContent
        );

        if ( !layer._leaflet_id ) {
            new GpxErrorNotificationView({
                model: layerModel,
                error: document.l10n.getSync('invalidFile'),
            }).open();
        }
        else {
            layerModel.addObjects(layer._layers);

            this._customizeDataAndDisplay(
                layer._layers,
                rootLayer,
                layerModel,
                CONST.layerType.gpx
            );
        }
    },

    addTempCsvLayer(layerModel, fileContent) {
        const rootLayer = this._buildRootLayer(layerModel);
        const layer = Omnivore.csv.parse(
            fileContent
        );

        if ( !layer._leaflet_id ) {
            new CsvErrorNotificationView({
                model: layerModel,
                error: document.l10n.getSync('invalidFile'),
            }).open();
        }
        else {
            layerModel.addObjects(layer._layers);

            this._customizeDataAndDisplay(
                layer._layers,
                rootLayer,
                layerModel,
                CONST.layerType.csv
            );
        }
    },

    addTempGeoJsonLayer(layerModel, fileContent) {
        const rootLayer = this._buildRootLayer(layerModel);
        const layer = L.geoJson(
            JSON.parse( fileContent )
        );

        if ( !layer._leaflet_id ) {
            new GeoJsonErrorNotificationView({
                model: layerModel,
                error: document.l10n.getSync('invalidFile'),
            }).open();
        }
        else {
            layerModel.addObjects(layer._layers);

            this._customizeDataAndDisplay(
                layer._layers,
                rootLayer,
                layerModel,
                CONST.layerType.geojson
            );
        }
    },

    addLayer(layerModel, hidden) {
        switch (layerModel.get('type')) {
            case CONST.layerType.overpass:
                return this.addOverPassLayer(layerModel, hidden);
            case CONST.layerType.gpx:
                return this.addGpxLayer(layerModel, hidden);
            case CONST.layerType.csv:
                return this.addCsvLayer(layerModel, hidden);
            case CONST.layerType.geojson:
                return this.addGeoJsonLayer(layerModel, hidden);
            default:
                return false;
        }
    },

    addOverPassLayer(layerModel, hiddenLayer) {
        const cache = layerModel.get('cache');
        const cacheFilePath = layerModel.get('fileUri');

        const rootLayer = this._buildRootLayer(layerModel);
        this._setRootLayer(layerModel, rootLayer);
        this._map.addLayer( rootLayer );

        if (cache && cacheFilePath) {
            this.addOverPassCacheLayer(rootLayer, layerModel, hiddenLayer);
        }

        const overPassRequest = OverPassHelper.buildRequestForTheme(
            layerModel.get('overpassRequest') || ''
        );

        const overPassLayer = new OverPassLayer({
<<<<<<< HEAD
            debug: this._config.debug,
            endPoint: this._config.overPassEndPoint,
            minZoom: layerModel.get('minZoom'),
            timeout: this._config.overPassTimeout,
            retryOnTimeout: true,
            query: overPassRequest,
            beforeRequest: () => {
=======
            'debug': this._config.debug,
            'endPoint': this._config.overPassEndPoint,
            'minZoom': layerModel.get('minZoom'),
            'timeout': this._config.overPassTimeout,
            'retryOnTimeout': true,
            'query': overPassRequest,
            loadedBounds: [ layerModel.get('cacheBounds') ],
            'beforeRequest': () => {
>>>>>>> 250b488a
                this.showLayerLoadingProgress( layerModel );
            },
            afterRequest: () => {
                this.hideLayerLoadingProgress( layerModel );
            },
            onSuccess: (receivedData) => {
                const data = { ...receivedData };
                const objects = {};
                const elements = [];

                for (const i in data.elements) {
                    if ({}.hasOwnProperty.call(data.elements, i)) {
                        const e = data.elements[i];

                        if ( this._overPassData.exists(e.type, e.id, layerModel.cid) ) {
                            continue;
                        }

                        elements.push(e);
                        this._overPassData.save(e, layerModel.cid);
                    }
                }

                data.elements = elements;

                let i = 1;

                L.geoJson(
                    osmtogeojson(data),
                    {
                        onEachFeature(feature, layer) {
                            objects[i] = layer;
                            i += 1;
                        },
                    }
                );

                layerModel.addObjects(objects);

                this._customizeDataAndDisplay(
                    objects,
                    this._getRootLayer(layerModel),
                    layerModel,
                    CONST.layerType.overpass,
                    hiddenLayer
                );
            },

            onTimeout() {
                new OverPassTimeoutNotificationView({
                    model: layerModel,
                }).open();
            },

            onError(xhr) {
                new OverPassErrorNotificationView({
                    model: layerModel,
                    error: xhr.statusText,
                }).open();
            },
        });

        this._setOverPassLayer(layerModel, overPassLayer);

        if (!hiddenLayer) {
            this._map.addLayer( overPassLayer );
        }

        return true;
    },

    addGpxLayer(layerModel, hiddenLayer) {
        Omnivore.gpx(
            layerModel.get('fileUri')
        )
        .on('error', (error) => {
            new GpxErrorNotificationView({
                model: layerModel,
                error: error.error[0].message,
            }).open();
        })
        .on('ready', (layer) => {
            const rootLayer = this._buildRootLayer(layerModel);

            layerModel.addObjects(layer.target._layers);

            this._customizeDataAndDisplay(
                layer.target._layers,
                rootLayer,
                layerModel,
                CONST.layerType.gpx,
                hiddenLayer
            );
        });
    },

    addCsvLayer(layerModel, hiddenLayer) {
        Omnivore.csv(
            layerModel.get('fileUri')
        )
        .on('error', (error) => {
            new CsvErrorNotificationView({
                model: layerModel,
                error: error.error[0].message,
            }).open();
        })
        .on('ready', (layer) => {
            const rootLayer = this._buildRootLayer(layerModel);

            layerModel.addObjects(layer.target._layers);

            this._customizeDataAndDisplay(
                layer.target._layers,
                rootLayer,
                layerModel,
                CONST.layerType.csv,
                hiddenLayer
            );
        });
    },

    addGeoJsonLayer(layerModel, hiddenLayer) {
        Omnivore.geojson(
            layerModel.get('fileUri')
        )
        .on('error', (error) => {
            new GeoJsonErrorNotificationView({
                model: layerModel,
                error: error.error[0].message,
            }).open();
        })
        .on('ready', (layer) => {
            const rootLayer = this._buildRootLayer(layerModel);

            layerModel.addObjects(layer.target._layers);

            this._customizeDataAndDisplay(
                layer.target._layers,
                rootLayer,
                layerModel,
                CONST.layerType.geojson,
                hiddenLayer
            );
        });
    },

    addOverPassCacheLayer(rootLayer, layerModel, hiddenLayer) {
        Omnivore.geojson(
            layerModel.get('fileUri')
        )
        .on('error', (error) => {
            new GeoJsonErrorNotificationView({
                model: layerModel,
                error: error.error[0].message,
            }).open();
        })
<<<<<<< HEAD
        .on('ready', (layer) => {
            const rootLayer = this._buildRootLayer(layerModel);

=======
        .on('ready', layer => {
>>>>>>> 250b488a
            layerModel.addObjects(layer.target._layers);

            for (const index in layer.target._layers) {
                if ({}.hasOwnProperty.call(layer.target._layers, index)) {
                    this._overPassData.save(
                        layer.target._layers[index].feature.properties,
                        layerModel.cid
                    );
                }
            }

            this._customizeDataAndDisplay(
                layer.target._layers,
                rootLayer,
                layerModel,
                CONST.layerType.geojson,
                hiddenLayer
            );
        });
    },

    _customizeDataAndDisplay(objects, rootLayer, layerModel, dataSource, hiddenLayer) {
        const icon = MapUi.buildLayerIcon( layerModel );
        const polygonStyle = MapUi.buildLayerPolygonStyle( layerModel );
        const polylineStyle = MapUi.buildLayerPolylineStyle( layerModel );

        for (const i in objects) {
            if ( !{}.hasOwnProperty.call(objects, i) ) {
                continue;
            }

            const object = objects[i];
            const id = GeoJsonHelper.findOsmId(object.feature);
            const type = GeoJsonHelper.findOsmType(object.feature);
            const longId = OverPassData.buildOsmIdFromTypeAndId(type, id);
            const version = GeoJsonHelper.findOsmVersion(object.feature);
            const osmCacheModel = this._osmCache.findWhere({
                themeFragment: this.model.get('fragment'),
                osmId: id,
                osmType: type,
            });

            if ( this._markersWithoutLayers[longId] ) {
                this._map.removeLayer( this._markersWithoutLayers[longId] );
            }

            if ( osmCacheModel ) {
                if ( osmCacheModel.get('osmVersion') <= version) {
                    osmCacheModel.destroy();
                }
                else {
                    object.feature = GeoJsonHelper.hydrateFeatureFromOverPassElement(
                        object.feature,
                        osmCacheModel.get('overPassElement')
                    );

                    if (object.feature.geometry.type === 'Point') {
                        object.setLatLng(
                            L.latLng([
                                object.feature.geometry.coordinates[0],
                                object.feature.geometry.coordinates[1],
                            ])
                        );
                    }
                }
            }

            object._layerModel = layerModel;

            if (layerModel.get('rootLayerType') !== CONST.rootLayerType.heat) {
                const popupContent = this._buildLayerPopupContent(
                    object,
                    layerModel,
                    object.feature
                );

                object.off('click');

                if ( this.model.get('infoDisplay') === CONST.infoDisplay.popup ) {
                    this._bindPopupTo(object, popupContent);
                }

                object.on('click', this._displayInfo, this);

                switch (object.feature.geometry.type) {
                    case 'Point':
                    case 'MultiPoint':
                        object.setIcon( icon );
                        break;
                    case 'LineString':
                    case 'MultiLineString':
                        object.setStyle( polylineStyle );
                        break;
                    case 'Polygon':
                    case 'MultiPolygon':
                        object.setStyle( polygonStyle );
                        break;
                    default:
                        object.setIcon( icon );
                        break;
                }
            }

            rootLayer.addLayer(object);
        }

        this._setRootLayer(layerModel, rootLayer);

        if ( !hiddenLayer ) {
            this.showLayer( layerModel );
        }
    },

    removeLayer(layerModel) {
        this.hideLayer( layerModel );
        this._removeRootLayer(layerModel);
        this._removeOverPassLayer(layerModel);
    },

    showLayer(layerModel) {
        const rootLayer = this._getRootLayer(layerModel);
        const overPassLayer = this._getOverPassLayer(layerModel);

        this._map.addLayer( rootLayer );

        if ( overPassLayer ) {
            this._map.addLayer( overPassLayer );
        }

        this._refreshTopLayer(layerModel);
    },

    hideLayer(layerModel) {
        const rootLayer = this._getRootLayer(layerModel);
        const overPassLayer = this._getOverPassLayer(layerModel);

        this._map.removeLayer( rootLayer );

        if ( overPassLayer ) {
            this._map.removeLayer( overPassLayer );
        }
    },

    updateRepresentation(layerModel) {
        const hiddenLayer = false;
        let rootLayer = this._getRootLayer(layerModel);

        this._map.removeLayer(rootLayer);
        this._removeRootLayer(layerModel);

        rootLayer = this._buildRootLayer(layerModel);

        this._customizeDataAndDisplay(
            layerModel.getObjects(),
            rootLayer,
            layerModel,
            layerModel.get('type'),
            hiddenLayer
        );
    },

    updateMarkerStyle(layerModel) {
        const rootLayer = this._getRootLayer(layerModel);
        const layers = rootLayer.getLayers();

        for (const layer of layers) {
            switch (layer.toGeoJSON().geometry.type) {
                case 'Point':
                case 'MultiPoint':
                    layer.refreshIconOptions(
                        MapUi.buildMarkerLayerIconOptions( layerModel )
                    );
                    break;
                case 'LineString':
                case 'MultiLineString':
                    layer.setStyle(
                        MapUi.buildLayerPolylineStyle( layerModel )
                    );
                    break;
                case 'Polygon':
                case 'MultiPolygon':
                    layer.setStyle(
                        MapUi.buildLayerPolygonStyle( layerModel )
                    );
                    break;
                default:
                    layer.refreshIconOptions(
                        MapUi.buildMarkerLayerIconOptions( layerModel )
                    );
            }
        }

        this._refreshTopLayer(layerModel);
    },

    updateHeatStyle(layerModel) {
        const rootLayer = this._getRootLayer(layerModel);

        rootLayer.setOptions(
            MapUi.buildHeatLayerOptions(layerModel)
        );

        this._refreshTopLayer(layerModel);
    },

    updateLayerPopups(layerModel) {
        if (this.model.get('infoDisplay') !== CONST.infoDisplay.popup) {
            return false;
        }

        const layers = this._getRootLayer(layerModel).getLayers();

        for (const layer of layers) {
            const popupContent = this._buildLayerPopupContent(
                layer,
                layerModel,
                layer.feature
            );

            if ( popupContent && layer._popup ) {
                layer._popup.setContent( popupContent );
            }
            else if ( popupContent && !layer._popup ) {
                this._bindPopupTo(layer, popupContent);
            }
            else if ( !popupContent && layer._popup ) {
                layer
                .closePopup()
                .unbindPopup();
            }
        }

        return true;
    },

    updateAllLayerPopups() {
        for (const layer of this._layerCollection.models) {
            this.updateLayerPopups(layer);
        }
    },

    updateLayerMinZoom(layerModel) {
        const overpassLayer = this._getOverPassLayer(layerModel);

        if (overpassLayer.object) {
            overpassLayer.object.options.minZoom = layerModel.get('minZoom');
        }

        this.updateMinDataZoom();
    },

    updatePoiPopup(layerModel, overPassElement) {
        const layers = this._getRootLayer(layerModel).getLayers();
        const osmId = `${overPassElement.type}/${overPassElement.id}`;

        for (const layer of layers) {
            if ( layer.feature.id === osmId ) {
                layer.feature = GeoJsonHelper.hydrateFeatureFromOverPassElement(
                    layer.feature,
                    overPassElement
                );

                if (layer._popup) {
                    layer._popup.setContent(
                        this._buildLayerPopupContent(
                            layer,
                            layerModel,
                            {
                                properties: {
                                    type: overPassElement.type,
                                    id: overPassElement.id,
                                    tags: overPassElement.tags,
                                },
                            }
                        )
                    );
                }
            }
        }
    },

    _buildLayerPopupContent(layer, layerModel, feature) {
        const isLogged = this._app.isLogged();
        const dataEditable = layerModel.get('dataEditable');
        const nonOsmData = this._nonOsmData.findWhere({
            themeFragment: this.model.get('fragment'),
            osmId: feature.properties.id,
            osmType: feature.properties.type,
        });
        const content = InfoDisplay.buildContent(
            layerModel,
            feature,
            nonOsmData ? nonOsmData.get('tags') : [],
            isLogged
        );

        if ( !content && !dataEditable ) {
            return '';
        }

        if ( !content && !isLogged ) {
            return '';
        }

        if ( layerModel.get('type') !== CONST.layerType.overpass ) {
            return content;
        }

        const globalWrapper = this._document.createElement('div');
        globalWrapper.innerHTML = content;

        if ( isLogged && dataEditable ) {
            const editButton = this._document.createElement('button');

            if ( !content ) {
                globalWrapper.className = 'global_wrapper no_popup_content';
                editButton.className = 'btn btn-link edit_btn';
                editButton.innerHTML = this._document.l10n.getSync('editThatElement');
            }
            else {
                globalWrapper.className = 'global_wrapper has_popup_content';
                editButton.className = 'btn btn-default btn-sm edit_btn';
                editButton.innerHTML = '<i class="fa fa-pencil"></i>';
            }

            $(editButton).on(
                'click',
                this.onClickEditPoi.bind(
                    this,
                    layer,
                    feature.properties.type,
                    feature.properties.id,
                    layerModel
                )
            );

            globalWrapper.appendChild( editButton );
        }

        return globalWrapper;
    },

    _buildRootLayer(layerModel) {
        switch (layerModel.get('rootLayerType')) {
            case CONST.rootLayerType.markerCluster:
                return MapUi.buildMarkerClusterLayer(layerModel);

            case CONST.rootLayerType.heat:
                return MapUi.buildHeatLayer(layerModel);

            default:
                return MapUi.buildMarkerClusterLayer(layerModel);
        }
    },

    _refreshTopLayer(layerModel) {
        const rootLayer = this._getRootLayer(layerModel);

        switch (layerModel.get('rootLayerType')) {
            case CONST.rootLayerType.markerCluster:
                return rootLayer.refreshClusters();

            case CONST.rootLayerType.heat:
                return rootLayer.redraw();

            default:
                return rootLayer.refreshClusters();
        }
    },

    onClickEditPoi(layer, osmType, osmId, layerModel) {
        if (this._presetCollection.models.length === 0) {
            this.onEditPoi({
                app: this._app,
                theme: this.model,
                osmType,
                osmId,
                layerModel,
                layer,
            });
        }
        else {
            new EditPoiPresetColumnView({
                app: this._app,
                theme: this.model,
                osmType,
                osmId,
                layerModel,
                layer,
            }).open();
        }
    },

    onEditPoi(options) {
        new EditPoiColumnView(options).open();
    },

    renderUserButton() {
        if ( !this._app.isLogged() ) {
            this.ui.userButton
            .removeClass('avatar')
            .html('<i class="icon ion-happy-outline"></i>');
        }
        else {
            const avatar = this._user.get('avatar');
            let letters = this._user.get('displayName')
            .toUpperCase()
            .split(' ')
            .splice(0, 3)
            .map(name => name[0])
            .join('');

            if (letters.length > 3) {
                letters = letters[0];
            }

            if (avatar) {
                this.ui.userButton
                .addClass('avatar')
                .html(`<img src="${avatar}" alt="${letters}">`);
            }
            else {
                this.ui.userButton
                .removeClass('avatar')
                .html(letters);
            }
        }
    },

    showContribButton() {
        this.ui.contribButton.removeClass('hide');
    },

    hideContribButton() {
        this.ui.contribButton.addClass('hide');
    },

    showEditTools() {
        this.ui.editToolbar.removeClass('hide');
    },

    hideEditTools() {
        this.ui.editToolbar.addClass('hide');
    },

    onCommandTempOverPassLayer(layerModel) {
        let view;

        if ( layerModel ) {
            view = new TempOverPassLayerFormColumnView({
                model: layerModel,
                collection: this._tempLayerCollection,
            });
        }
        else {
            const newLayerModel = new LayerModel({
                type: CONST.layerType.overpass,
                markerColor: 'red',
                color: 'red',
            });

            view = new TempOverPassLayerFormColumnView({
                model: newLayerModel,
                collection: this._tempLayerCollection,
                isNew: true,
            });
        }

        this.getRegion('tempLayerFormColumn').show( view );

        view.open();
    },

    onCommandTempGpxLayer(layerModel) {
        let view;

        if ( layerModel ) {
            view = new TempGpxLayerFormColumnView({
                model: layerModel,
                collection: this._tempLayerCollection,
            });
        }
        else {
            const newLayerModel = new LayerModel({
                type: CONST.layerType.gpx,
                markerColor: 'red',
                color: 'red',
            });

            view = new TempGpxLayerFormColumnView({
                model: newLayerModel,
                collection: this._tempLayerCollection,
                isNew: true,
            });
        }

        this.getRegion('tempLayerFormColumn').show( view );

        view.open();
    },

    onCommandTempCsvLayer(layerModel) {
        let view;

        if ( layerModel ) {
            view = new TempCsvLayerFormColumnView({
                model: layerModel,
                collection: this._tempLayerCollection,
            });
        }
        else {
            const newLayerModel = new LayerModel({
                type: CONST.layerType.csv,
                markerColor: 'red',
                color: 'red',
            });

            view = new TempCsvLayerFormColumnView({
                model: newLayerModel,
                collection: this._tempLayerCollection,
                isNew: true,
            });
        }

        this.getRegion('tempLayerFormColumn').show( view );

        view.open();
    },

    onCommandTempGeoJsonLayer(layerModel) {
        let view;

        if ( layerModel ) {
            view = new TempGeoJsonLayerFormColumnView({
                model: layerModel,
                collection: this._tempLayerCollection,
            });
        }
        else {
            const newLayerModel = new LayerModel({
                type: CONST.layerType.geojson,
                markerColor: 'red',
                color: 'red',
            });

            view = new TempGeoJsonLayerFormColumnView({
                model: newLayerModel,
                collection: this._tempLayerCollection,
                isNew: true,
            });
        }

        this.getRegion('tempLayerFormColumn').show( view );

        view.open();
    },

    onCommandEditOverPassLayer(layerModel) {
        let view;

        if ( layerModel ) {
            view = new EditOverPassLayerFormColumnView({
                model: layerModel,
                theme: this.model,
            });
        }
        else {
            const newLayerModel = new LayerModel({
                type: CONST.layerType.overpass,
            });

            view = new EditOverPassLayerFormColumnView({
                model: newLayerModel,
                theme: this.model,
                isNew: true,
            });
        }

        this.getRegion('editLayerFormColumn').show( view );

        view.open();
    },

    onCommandEditGpxLayer(layerModel) {
        let view;

        if ( layerModel ) {
            view = new EditGpxLayerFormColumnView({
                model: layerModel,
                theme: this.model,
            });
        }
        else {
            const newLayerModel = new LayerModel({
                type: CONST.layerType.gpx,
            });

            view = new EditGpxLayerFormColumnView({
                model: newLayerModel,
                theme: this.model,
                isNew: true,
            });
        }

        this.getRegion('editLayerFormColumn').show( view );

        view.open();
    },

    onCommandEditCsvLayer(layerModel) {
        let view;

        if ( layerModel ) {
            view = new EditCsvLayerFormColumnView({
                model: layerModel,
                theme: this.model,
            });
        }
        else {
            const newLayerModel = new LayerModel({
                type: CONST.layerType.csv,
            });

            view = new EditCsvLayerFormColumnView({
                model: newLayerModel,
                theme: this.model,
                isNew: true,
            });
        }

        this.getRegion('editLayerFormColumn').show( view );

        view.open();
    },

    onCommandEditGeoJsonLayer(layerModel) {
        let view;

        if ( layerModel ) {
            view = new EditGeoJsonLayerFormColumnView({
                model: layerModel,
                theme: this.model,
            });
        }
        else {
            const newLayerModel = new LayerModel({
                type: CONST.layerType.geojson,
            });

            view = new EditGeoJsonLayerFormColumnView({
                model: newLayerModel,
                theme: this.model,
                isNew: true,
            });
        }

        this.getRegion('editLayerFormColumn').show( view );

        view.open();
    },

    onCommandShowAddLayerMenu() {
        this._addLayerMenuColumnView.open();
    },

    onCommandShowAddTempLayerMenu() {
        this._addTempLayerMenuColumnView.open();
    },

    onCommandShowContribColumn(center, layer) {
        this.showContribColumn(center, layer);
    },

    showContribColumn(options) {
        this._contribColumnView.setCenter(options.center);
        this._contribColumnView.open();
    },

    onCommandShowContribForm(options) {
        this.showContribForm(options);
    },

    showContribForm(options) {
        let newOptions = { ...options };

        if (!newOptions) {
            newOptions = { user: this._user };
        }
        else {
            newOptions.user = this._user;
        }

        const view = new ContribFormColumnView( newOptions );

        this.getRegion('contribFormColumn').show( view );

        view.open();
    },


    onCommandShowEditPoiMarker(layerModel) {
        this.getRegion('editLayerMarkerModal').show(
            new EditLayerMarkerModalView({
                model: layerModel,
            })
        );
    },

    onClickZoomIn() {
        this._map.zoomIn();
    },

    onClickZoomOut() {
        this._map.zoomOut();
    },

    onClickGeocode() {
        this._geocodeWidgetView.toggle();
    },

    onClickLocate() {
        this.showLocateProgress();
        this._geolocation.locate();
    },

    onClickLocateWait() {
        this.hideLocateProgress();
        this._geolocation.stopLocate();
    },

    onLocationFound() {
        this.hideLocateProgress();
    },

    onLocationTimeout() {
        this.hideLocateProgress();
    },

    onLocationError() {
        this.hideLocateProgress();
    },

    showLocateProgress() {
        this.ui.locateButton.addClass('hide');
        this.ui.locateWaitButton.removeClass('hide');
    },

    hideLocateProgress() {
        this.ui.locateWaitButton.addClass('hide');
        this.ui.locateButton.removeClass('hide');
    },

    updateSessionMapState() {
        const fragment = this.model.get('fragment');
        const key = `mapState-${fragment}`;
        const oldState = JSON.parse( localStorage.getItem( key ) ) || {};
        const newState = {
            ...oldState,
            ...{
                center: this._map.getCenter(),
                zoomLevel: this._map.getZoom(),
            },
        };

        localStorage.setItem( key, JSON.stringify( newState ) );
    },

    onMoveEnd() {
        this._map.stopLocate();
        this.updateSessionMapState();
    },

    onZoomEnd() {
        this.ui.toolbarZoomLevel.text(
            this._map.getZoom()
        );
        this.checkZoomNotification();
        this.updateSessionMapState();
    },

    onZoomLevelsChange() {
        this.ui.toolbarZoomLevel.text(
            this._map.getZoom()
        );
        this.checkZoomNotification();
        this.updateSessionMapState();
    },

    updateMinDataZoom() {
        if (this._layerCollection.models.length === 0) {
            this._minDataZoom = 0;
        }
        else {
            let minDataZoom = 10000;

            for (const layerModel of this._layerCollection.models) {
                if ( layerModel.get('type') !== CONST.layerType.overpass ) {
                    continue;
                }

                if ( layerModel.get('cache') === true && layerModel.get('fileUri') ) {
                    continue;
                }

                if ( layerModel.get('minZoom') < minDataZoom ) {
                    minDataZoom = layerModel.get('minZoom');
                }
            }

            this._minDataZoom = (minDataZoom === 10000) ? 0 : minDataZoom;
        }

        this.checkZoomNotification();
    },

    checkZoomNotification() {
        if (this._map.getZoom() < this._minDataZoom ) {
            this.ui.zoomInButton.addClass('glow');

            if ( !this._seenZoomNotification ) {
                this._seenZoomNotification = true;

                this._zoomNotificationView.open();
            }
        }
        else if ( this._map.getZoom() >= this._minDataZoom ) {
            this.ui.zoomInButton.removeClass('glow');

            this._zoomNotificationView.close();
        }
    },

    onClickExpandScreen() {
        FullscreenHelper.requestFullscreen(
            this._document.documentElement
        );
    },

    onClickCompressScreen() {
        FullscreenHelper.exitFullscreen( this._document );
    },

    onExpandScreen() {
        this.ui.expandScreenButton.addClass('hide');
        this.ui.compressScreenButton.removeClass('hide');
    },

    onCompressScreen() {
        this.ui.compressScreenButton.addClass('hide');
        this.ui.expandScreenButton.removeClass('hide');
    },

    onClickTempLayer() {
        this._tempLayerListColumnView.open();
    },

    onClickContrib() {
        new NewPoiPlacementContextual({
            collection: this._presetCollection,
            user: this._user,
        }).open();
    },

    onClickEditLayer() {
        this._editLayerListColumnView.open();
    },

    setPosition(latLng, zoomLevel) {
        this._map.setView( latLng, zoomLevel, { animate: true } );
    },

    fitBounds(latLngBounds) {
        this._map.fitBounds( latLngBounds, { animate: true } );
    },

    onKeyDown(e) {
        switch ( e.keyCode ) {
            case 70:

                if ( e.ctrlKey ) {
                    e.preventDefault();

                    this.onClickGeocode();
                }
                break;
            default:
        }
    },

    isLargeScreen() {
        if (
            $(this._window).width() >= this._config.largeScreenMinWidth &&
            $(this._window).height() >= this._config.largeScreenMinHeight
        ) {
            return true;
        }

        return false;
    },

    onPopupOpen() {
        if ( !this.isLargeScreen() ) {
            this._geocodeWidgetView.close();

            this._zoomNotificationView.disappear();
            this.ui.leftToolbar.removeClass('open');
            this.ui.rightToolbar.removeClass('open');
        }
    },

    onPopupClose() {
        this.ui.leftToolbar.addClass('open');
        this.ui.rightToolbar.addClass('open');

        this._zoomNotificationView.appear();
    },

    _bindPopupTo(layer, popupContent) {
        if ( popupContent ) {
            let popupOptions;

            if ( this.isLargeScreen() ) {
                popupOptions = {
                    closeButton: false,
                    autoPanPaddingTopLeft: L.point(
                        CONST.map.panPadding.left,
                        CONST.map.panPadding.top
                    ),
                    autoPanPaddingBottomRight: L.point(
                        CONST.map.panPadding.right,
                        CONST.map.panPadding.bottom
                    ),
                };
            }
            else {
                popupOptions = {
                    closeButton: false,
                    autoPanPadding: L.point(0, 0),
                };
            }

            const popup = L.popup( popupOptions ).setContent( popupContent );
            layer._popup = popup;
            layer.bindPopup( popup );
        }
    },

    bindAllPopups() {
        const rootLayers = this._getRootLayers();

        for (const i in rootLayers) {
            if ({}.hasOwnProperty.call(rootLayers, i)) {
                const rootLayer = rootLayers[i];
                const layers = rootLayer.getLayers();

                for (const layer of layers) {
                    if ( !layer._layerModel ) {
                        continue;
                    }

                    const content = this._buildLayerPopupContent(
                        layer,
                        layer._layerModel,
                        layer.feature
                    );

                    this._bindPopupTo(layer, content);
                }
            }
        }
    },

    unbindAllPopups() {
        const rootLayers = this._getRootLayers();

        for (const i in rootLayers) {
            if ({}.hasOwnProperty.call(rootLayers, i)) {
                const rootLayer = rootLayers[i];
                const layers = rootLayer.getLayers();

                for (const layer of layers) {
                    layer.closePopup().unbindPopup();
                }
            }
        }
    },

    _displayInfo(e) {
        const layer = e.target;
        const dataEditable = layer._layerModel.get('dataEditable');
        const layerType = layer._layerModel.get('type');
        const isLogged = this._app.isLogged();
        const nonOsmData = this._nonOsmData.findWhere({
            themeFragment: this.model.get('fragment'),
            osmId: layer.feature.properties.id,
            osmType: layer.feature.properties.type,
        });
        const content = InfoDisplay.buildContent(
            layer._layerModel,
            layer.feature,
            nonOsmData ? nonOsmData.get('tags') : [],
            isLogged
        );
        const editAction = this.onClickEditPoi.bind(
            this,
            layer,
            layer.feature.properties.type,
            layer.feature.properties.id,
            layer._layerModel
        );

        if ( !content && !dataEditable ) {
            return false;
        }

        if ( !content && layerType !== CONST.layerType.overpass ) {
            return false;
        }

        if ( !content && !isLogged ) {
            return false;
        }

        switch (this.model.get('infoDisplay')) {
            case CONST.infoDisplay.modal:
                this._infoDisplayView = new InfoDisplayModalView({
                    layerModel: layer._layerModel,
                    content,
                    editAction,
                    isLogged,
                }).open();
                break;

            case CONST.infoDisplay.column:
                this._infoDisplayView = new InfoDisplayColumnView({
                    layerModel: layer._layerModel,
                    content,
                    editAction,
                    isLogged,
                }).open();
                break;
            default:
                return false;
        }

        return true;
    },

    _setRootLayer(layerModel, rootLayer) {
        this._rootLayers[layerModel.cid] = rootLayer;
    },

    _getRootLayer(layerModel) {
        return this._rootLayers[layerModel.cid];
    },

    _getRootLayers() {
        return this._rootLayers;
    },

    _removeRootLayer(layerModel) {
        if ( this._rootLayers[layerModel.cid] ) {
            delete this._rootLayers[layerModel.cid];
        }
    },

    _setOverPassLayer(layerModel, overPassLayer) {
        this._overPassLayers[layerModel.cid] = overPassLayer;
    },

    _getOverPassLayer(layerModel) {
        return this._overPassLayers[layerModel.cid];
    },

    _removeOverPassLayer(layerModel) {
        if ( this._overPassLayers[layerModel.cid] ) {
            delete this._overPassLayers[layerModel.cid];
        }
    },
});<|MERGE_RESOLUTION|>--- conflicted
+++ resolved
@@ -714,24 +714,14 @@
         );
 
         const overPassLayer = new OverPassLayer({
-<<<<<<< HEAD
             debug: this._config.debug,
             endPoint: this._config.overPassEndPoint,
             minZoom: layerModel.get('minZoom'),
             timeout: this._config.overPassTimeout,
             retryOnTimeout: true,
             query: overPassRequest,
+            loadedBounds: [ layerModel.get('cacheBounds') ],
             beforeRequest: () => {
-=======
-            'debug': this._config.debug,
-            'endPoint': this._config.overPassEndPoint,
-            'minZoom': layerModel.get('minZoom'),
-            'timeout': this._config.overPassTimeout,
-            'retryOnTimeout': true,
-            'query': overPassRequest,
-            loadedBounds: [ layerModel.get('cacheBounds') ],
-            'beforeRequest': () => {
->>>>>>> 250b488a
                 this.showLayerLoadingProgress( layerModel );
             },
             afterRequest: () => {
@@ -888,13 +878,7 @@
                 error: error.error[0].message,
             }).open();
         })
-<<<<<<< HEAD
         .on('ready', (layer) => {
-            const rootLayer = this._buildRootLayer(layerModel);
-
-=======
-        .on('ready', layer => {
->>>>>>> 250b488a
             layerModel.addObjects(layer.target._layers);
 
             for (const index in layer.target._layers) {
