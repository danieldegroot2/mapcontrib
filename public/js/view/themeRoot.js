
import $ from 'jquery';
import _ from 'underscore';
import Wreqr from 'backbone.wreqr';
import Marionette from 'backbone.marionette';
import CONST from 'const';
import L from 'leaflet';
import 'leaflet.markercluster';
import osmtogeojson from 'osmtogeojson';
import OverPassLayer from 'leaflet-overpass-layer';
import Omnivore from 'leaflet-omnivore';
import moment from 'moment-timezone';


import LayerModel from 'model/layer';
import LayerCollection from 'collection/layer';

import MapUi from 'ui/map';
import Geolocation from 'core/geolocation';
import OverPassData from 'core/overPassData';
import InfoDisplay from 'core/infoDisplay';
import OverPassHelper from 'helper/overPass';
import GeoJsonHelper from 'helper/geoJson';
import FullscreenHelper from 'helper/fullscreen';

import template from 'templates/themeRoot.ejs';

import ThemeTitleView from './themeTitle';
import InfoDisplayModalView from './infoDisplayModal';
import InfoDisplayColumnView from './infoDisplayColumn';
import GeocodeWidgetView from './geocodeWidget';
import TempLayerListColumnView from './tempLayerListColumn';
import AddTempLayerMenuColumnView from './addTempLayerMenuColumn';
import TempOverPassLayerFormColumnView from './tempOverPassLayerFormColumn';
import TempGpxLayerFormColumnView from './tempGpxLayerFormColumn';
import TempCsvLayerFormColumnView from './tempCsvLayerFormColumn';
import TempGeoJsonLayerFormColumnView from './tempGeoJsonLayerFormColumn';
import ContribColumnView from './contribColumn';
import ContribFormColumnView from './contribFormColumn';
import EditLayerListColumnView from './editLayerListColumn';
import AddLayerMenuColumnView from './addLayerMenuColumn';
import EditOverPassLayerFormColumnView from './editOverPassLayerFormColumn';
import EditGpxLayerFormColumnView from './editGpxLayerFormColumn';
import EditCsvLayerFormColumnView from './editCsvLayerFormColumn';
import EditGeoJsonLayerFormColumnView from './editGeoJsonLayerFormColumn';
import EditLayerMarkerModalView from './editLayerMarkerModal';
import EditPoiColumnView from './editPoiColumn';
import EditPoiPresetColumnView from './editPoiPresetColumn';
import ZoomNotificationView from './zoomNotification';
import OverPassTimeoutNotificationView from './overPassTimeoutNotification';
import OverPassErrorNotificationView from './overPassErrorNotification';
import CsvErrorNotificationView from './csvErrorNotification';
import GeoJsonErrorNotificationView from './geoJsonErrorNotification';
import GpxErrorNotificationView from './gpxErrorNotification';
import NewPoiPlacementContextual from './newPoiPlacementContextual';


export default Marionette.LayoutView.extend({
    template,

    behaviors: {
        l20n: {},
    },

    ui: {
        map: '#main_map',
        toolbarButtons: '.toolbar .toolbar_btn',


        leftToolbar: '#left_toolbar',
        controlToolbar: '#control_toolbar',
        zoomInButton: '#control_toolbar .zoom_in_btn',
        zoomOutButton: '#control_toolbar .zoom_out_btn',
        toolbarZoomLevel: '#control_toolbar .zoom_level',
        geocodeButton: '#control_toolbar .geocode_btn',
        geocodeIcon: '#control_toolbar .geocode_btn i',
        geocodeSpinner: '#control_toolbar .geocode_btn .spinner',
        locateButton: '#control_toolbar .locate_btn',
        locateWaitButton: '#control_toolbar .locate_wait_btn',
        expandScreenButton: '#control_toolbar .expand_screen_btn',
        compressScreenButton: '#control_toolbar .compress_screen_btn',
        controlLayerIcon: '#control_toolbar .layer_btn i',
        controlLayerSpinner: '#control_toolbar .layer_btn .spinner',

        rightToolbar: '#right_toolbar',
        userToolbar: '#user_toolbar',
        userButton: '#user_toolbar .user_btn',
        tempLayerButton: '#contrib_toolbar .temp_layer_btn',
        contribButton: '#contrib_toolbar .contrib_btn',

        editToolbar: '#edit_toolbar',
        editLayerButton: '#edit_toolbar .layer_btn',
    },

    regions: {
        mainTitle: '#rg_main_title',

        geocodeWidget: '#rg_geocode_widget',

        tempLayerListColumn: '#rg_temp_layer_column',
        addTempLayerMenuColumn: '#rg_add_temp_layer_menu_column',
        tempLayerFormColumn: '#rg_edit_temp_layer_column',
        contribColumn: '#rg_contrib_column',
        contribFormColumn: '#rg_contrib_form_column',
        editLayerListColumn: '#rg_edit_layer_column',
        addLayerMenuColumn: '#rg_add_layer_menu_column',
        editLayerFormColumn: '#rg_edit_poi_layer_column',
        editLayerMarkerModal: '#rg_edit_poi_marker_modal',

        zoomNotification: '#rg_zoom_notification',
    },

    events: {
        'click @ui.zoomInButton': 'onClickZoomIn',
        'click @ui.zoomOutButton': 'onClickZoomOut',
        'click @ui.geocodeButton': 'onClickGeocode',
        'click @ui.locateButton': 'onClickLocate',
        'click @ui.locateWaitButton': 'onClickLocateWait',
        'click @ui.expandScreenButton': 'onClickExpandScreen',
        'click @ui.compressScreenButton': 'onClickCompressScreen',

        'click @ui.tempLayerButton': 'onClickTempLayer',
        'click @ui.contribButton': 'onClickContrib',
        'click @ui.editLayerButton': 'onClickEditLayer',

        keydown: 'onKeyDown',
    },

    initialize(options) {
        this._app = options.app;
        this._user = this._app.getUser();
        this._config = this._app.getConfig();
        this._version = this._app.getVersion();
        this._iDPresetsHelper = this._app.getIDPresetsHelper();

        this.model = this._app.getTheme();

        this._layerCollection = this.model.get('layers');
        this._tempLayerCollection = new LayerCollection();
        this._presetCollection = this.model.get('presets');
        this._nonOsmData = this._app.getNonOsmData();
        this._osmCache = this._app.getOsmCache();

        this._window = this._app.getWindow();
        this._document = this._app.getDocument();

        this._seenZoomNotification = false;
        this._minDataZoom = 0;
        this._poiLoadingSpool = [];

        this._overPassData = new OverPassData();
        this._rootLayers = {};
        this._overPassLayers = {};
        this._markersWithoutLayers = {};

        this._radio = Wreqr.radio.channel('global');


        this._radio.reqres.setHandlers({
            'user:isOwner': () => this.model.isOwner( this._user ),
            theme: () => this.model,
            nonOsmData: () => this._nonOsmData,
            osmCache: () => this._osmCache,
            overPassData: () => this._overPassData,
            'theme:fragment': () => this.model.get('fragment'),
            'map:currentZoom': () => {
                if (this._map) {
                    return this._map.getZoom();
                }

                return false;
            },
            'map:markerCluster': layerModel => this._getRootLayer(layerModel),
        });

        this._radio.commands.setHandlers({
            'theme:save': () => {
                this.model.updateModificationDate();
                this.model.save();
            },
            'column:showAddTempLayerMenu': () => {
                this.onCommandShowAddTempLayerMenu();
            },
            'column:tempOverPassLayer': (layerModel) => {
                this.onCommandTempOverPassLayer( layerModel );
            },
            'column:tempGpxLayer': (layerModel) => {
                this.onCommandTempGpxLayer( layerModel );
            },
            'column:tempCsvLayer': (layerModel) => {
                this.onCommandTempCsvLayer( layerModel );
            },
            'column:tempGeoJsonLayer': (layerModel) => {
                this.onCommandTempGeoJsonLayer( layerModel );
            },
            'column:showAddLayerMenu': () => {
                this.onCommandShowAddLayerMenu();
            },
            'column:editOverPassLayer': (layerModel) => {
                this.onCommandEditOverPassLayer( layerModel );
            },
            'column:editGpxLayer': (layerModel) => {
                this.onCommandEditGpxLayer( layerModel );
            },
            'column:editCsvLayer': (layerModel) => {
                this.onCommandEditCsvLayer( layerModel );
            },
            'column:editGeoJsonLayer': (layerModel) => {
                this.onCommandEditGeoJsonLayer( layerModel );
            },
            'column:showContribColumn': (opt) => {
                this.onCommandShowContribColumn(opt);
            },
            'column:showContribForm': (opt) => {
                this.onCommandShowContribForm(opt);
            },
            'column:showEditPoi': (opt) => {
                this.onEditPoi(opt);
            },
            'modal:showEditPoiMarker': (layerModel) => {
                this.onCommandShowEditPoiMarker( layerModel );
            },
            'map:position': (zoom, lat, lng) => {
                this.setMapPosition( zoom, lat, lng );
            },
            'map:setTileLayer': (tileId) => {
                this.setTileLayer( tileId );
            },
            'layer:updateOverPassRequest': (layerModel) => {
                this.updateOverPassRequest( layerModel );
            },
            'map:addLayer': (layerModel) => {
                this.addLayer( layerModel );
            },
            'map:addTempLayer': (layerModel, fileContent) => {
                this.addTempLayer( layerModel, fileContent );
            },
            'map:removeLayer': (layerModel) => {
                this.removeLayer( layerModel );
            },
            'map:showLayer': (layerModel) => {
                this.showLayer( layerModel );
            },
            'map:hideLayer': (layerModel) => {
                this.hideLayer( layerModel );
            },
            'map:updateRepresentation': (layerModel) => {
                this.updateRepresentation( layerModel );
            },
            'map:updateMarkerStyle': (layerModel) => {
                this.updateMarkerStyle( layerModel );
            },
            'map:updateHeatStyle': (layerModel) => {
                this.updateHeatStyle( layerModel );
            },
            'map:updateLayerPopups': (layerModel) => {
                this.updateLayerPopups( layerModel );
            },
            'map:updateLayerMinZoom': (layerModel) => {
                this.updateLayerMinZoom( layerModel );
            },
            'map:updatePoiPopup': (layerModel, node) => {
                this.updatePoiPopup( layerModel, node );
            },
            'map:setPosition': (latLng, zoomLevel) => {
                this.setPosition( latLng, zoomLevel );
            },
            'map:fitBounds': (latLngBounds) => {
                this.fitBounds( latLngBounds );
            },
            'map:unbindAllPopups': () => {
                this.unbindAllPopups();
            },
            'map:bindAllPopups': () => {
                this.bindAllPopups();
            },
            saveOverPassData: (overPassElement, layerModel) => {
                this._overPassData.save(overPassElement, layerModel.cid);
            },
        });

        this._radio.vent.on('session:unlogged', () => {
            this.renderUserButton();
            this.hideContribButton();
            this.hideEditTools();
            this.updateAllLayerPopups();
        });
    },

    onRender() {
        this.renderUserButton();

        if ( this._app.isLogged() ) {
            this.showContribButton();

            if ( this.model.isOwner(this._user) === true ) {
                this.showEditTools();
            }
        }
        else {
            this.hideContribButton();
            this.hideEditTools();
        }


        this._geocodeWidgetView = new GeocodeWidgetView({
            model: this.model,
            icon: this.ui.geocodeIcon,
            spinner: this.ui.geocodeSpinner,
        });
        this._tempLayerListColumnView = new TempLayerListColumnView({
            collection: this._tempLayerCollection,
        });
        this._addTempLayerMenuColumnView = new AddTempLayerMenuColumnView();
        this._contribColumnView = new ContribColumnView({
            theme: this.model,
            iDPresetsHelper: this._iDPresetsHelper,
            config: this._config,
        });
        this._editLayerListColumnView = new EditLayerListColumnView({ model: this.model });
        this._addLayerMenuColumnView = new AddLayerMenuColumnView({ model: this.model });

        this._zoomNotificationView = new ZoomNotificationView();


        this.getRegion('mainTitle').show( new ThemeTitleView({ model: this.model }) );

        this.getRegion('geocodeWidget').show( this._geocodeWidgetView );
        this.getRegion('tempLayerListColumn').show( this._tempLayerListColumnView );
        this.getRegion('addTempLayerMenuColumn').show( this._addTempLayerMenuColumnView );
        this.getRegion('contribColumn').show( this._contribColumnView );
        this.getRegion('editLayerListColumn').show( this._editLayerListColumnView );
        this.getRegion('addLayerMenuColumn').show( this._addLayerMenuColumnView );

        this.getRegion('zoomNotification').show( this._zoomNotificationView );


        const fullscreenSupport = FullscreenHelper.isFullscreenAPISupported( this._document );

        if ( !fullscreenSupport ) {
            this.ui.expandScreenButton.addClass('hide');
            this.ui.compressScreenButton.addClass('hide');
        }

        FullscreenHelper.onFullscreenChange(window, () => {
            const fullscreenElement = FullscreenHelper.getFullscreenElement(this._document);

            if ( fullscreenElement ) {
                this.onExpandScreen();
            }
            else {
                this.onCompressScreen();
            }
        });
    },

    onShow() {
        const autoCenter = this.model.get('autoCenter');
        const fragment = this.model.get('fragment');
        let center = this.model.get('center');
        let zoomLevel = this.model.get('zoomLevel');
        let hiddenLayers = [];
        let storageMapState = localStorage.getItem(`mapState-${fragment}`);

        if ( storageMapState ) {
            storageMapState = JSON.parse( storageMapState );
            center = storageMapState.center;
            zoomLevel = storageMapState.zoomLevel;
            hiddenLayers = storageMapState.hiddenLayers || [];
        }

        this.ui.toolbarButtons.tooltip({
            container: 'body',
            delay: {
                show: CONST.tooltip.showDelay,
                hide: CONST.tooltip.hideDelay,
            },
        })
        .on('click', (e) => {
            $(e.currentTarget)
            .blur()
            .tooltip('hide');
        });


        this._map = L.map(this.ui.map[0], { zoomControl: false });

        this.ui.map.focus();

        this._radio.reqres.removeHandler('map');
        this._radio.reqres.setHandler('map', () => this._map);

        this._map
        .setView([center.lat, center.lng], zoomLevel)
        .on('popupopen', (e) => {
            this.onPopupOpen(e);
        })
        .on('popupclose', (e) => {
            this.onPopupClose(e);
        })
        .on('moveend', () => {
            this.onMoveEnd();
            this._radio.vent.trigger('map:centerChanged');
        })
        .on('zoomend', (e) => {
            this.onZoomEnd(e);
            this._radio.vent.trigger('map:zoomChanged');
        })
        .on('zoomlevelschange', (e) => {
            this.onZoomLevelsChange(e);
            this._radio.vent.trigger('map:zoomChanged');
        })
        .on('locationfound', () => {
            this.onLocationFound();
        })
        .on('locationtimeout', () => {
            this.onLocationTimeout();
        })
        .on('locationerror', () => {
            this.onLocationError();
        });


        if ( storageMapState ) {
            this.setTileLayer(storageMapState.selectedTile);
        }
        else {
            this.setTileLayer();
        }

        L.control.scale({
            position: 'bottomright',
        }).addTo(this._map);


        _.each(this._layerCollection.getVisibleLayers(), (layerModel) => {
            if ( hiddenLayers.indexOf(layerModel.get('uuid')) === -1 ) {
                this.addLayer( layerModel );
            }
            else {
                this.addLayer( layerModel, true );
            }
        }, this);


        const newerOsmCacheModels = this._osmCache.where({ osmVersion: 0 });

        for (const i in newerOsmCacheModels) {
            if ( !{}.hasOwnProperty.call(newerOsmCacheModels, i) ) {
                continue;
            }

            const osmCacheModel = newerOsmCacheModels[i];
            const osmElement = osmCacheModel.get('osmElement');
            const id = osmCacheModel.get('osmId');
            const type = osmCacheModel.get('osmType');
            const longId = `${type}/${id}`;
            const pos = new L.LatLng(
                osmElement.attributes.lat,
                osmElement.attributes.lon
            );

            const oneDayAgo = moment.utc().subtract(1, 'days');
            const modificationDate = moment.utc(
                osmCacheModel.get('modificationDate')
            );
            if (modificationDate.isBefore(oneDayAgo)) {
                osmCacheModel.destroy();
                continue;
            }

            const icon = MapUi.buildLayerIcon(
                new LayerModel({
                    markerShape: MAPCONTRIB.config.newPoiMarkerShape,
                    markerIconType: CONST.map.markerIconType.library,
                    markerIcon: MAPCONTRIB.config.newPoiMarkerIcon,
                    markerColor: MAPCONTRIB.config.newPoiMarkerColor,
                })
            );

            this._markersWithoutLayers[longId] = L.marker(pos, { icon });

            this._map.addLayer( this._markersWithoutLayers[longId] );
        }


        this.updateMinDataZoom();

        this._layerCollection.on('destroy', (model) => {
            this.removeLayer(model);
        }, this);

        this._tempLayerCollection.on('destroy', (model) => {
            this.removeLayer(model);
        }, this);


        this._geolocation = new Geolocation(this._map);

        if ( autoCenter ) {
            this.onClickLocate();
        }
    },

    setMapPosition(zoom, lat, lng) {
        this._map.setView([lat, lng], zoom);
    },

    setTileLayer(oldId) {
        let tiles = this.model.get('tiles');
        let id = oldId;
        const tileLayersGroup = L.layerGroup();

        if ( tiles.length === 0 ) {
            tiles = ['osm'];
        }

        if ( !id ) {
            id = tiles[0];
        }

        if ( !this._currentTileId ) {
            this._currentTileId = tiles[0];
        }
        else if ( this._currentTileId === id ) {
            return;
        }

        const tile = CONST.map.tiles[id];

        if (!tile) {
            return;
        }

        for (const urlTemplate of tile.urlTemplate) {
            tileLayersGroup.addLayer(
                L.tileLayer(urlTemplate, {
                    attribution: tile.attribution,
                    minZoom: tile.minZoom,
                    maxZoom: tile.maxZoom,
                })
            );
        }

        this._map.addLayer(tileLayersGroup);

        if ( this._currentTileLayer ) {
            this._map.removeLayer( this._currentTileLayer );
        }

        this._currentTileId = id;
        this._currentTileLayer = tileLayersGroup;

        this.updateMinDataZoom();
    },

    updateOverPassRequest(layerModel) {
        this._overPassData.clearLayerData(layerModel.cid);

        this._getRootLayer(layerModel).clearLayers();
        this._getOverPassLayer(layerModel).setQuery(
            OverPassHelper.buildRequestForTheme(
                layerModel.get('overpassRequest') || ''
            )
        );
    },

    showLayerLoadingProgress(layerModel) {
        if ( !this._poiLoadingSpool[layerModel.cid] ) {
            this._poiLoadingSpool[layerModel.cid] = 0;
        }

        this._poiLoadingSpool[layerModel.cid] += 1;

        this.ui.controlLayerIcon.addClass('hide');
        this.ui.controlLayerSpinner.removeClass('hide');
    },

    hideLayerLoadingProgress(layerModel) {
        if ( !this._poiLoadingSpool[layerModel.cid] ) {
            return;
        }

        this._poiLoadingSpool[layerModel.cid] -= 1;

        let countRequests = 0;

        for (const cid in this._poiLoadingSpool) {
            if ({}.hasOwnProperty.call(this._poiLoadingSpool, cid)) {
                countRequests += this._poiLoadingSpool[cid];
            }
        }

        if ( countRequests === 0) {
            this.ui.controlLayerSpinner.addClass('hide');
            this.ui.controlLayerIcon.removeClass('hide');
        }
    },

    addTempLayer(layerModel, fileContent) {
        switch (layerModel.get('type')) {
            case CONST.layerType.overpass:
                return this.addOverPassLayer(layerModel);
            case CONST.layerType.gpx:
                return this.addTempGpxLayer(layerModel, fileContent);
            case CONST.layerType.csv:
                return this.addTempCsvLayer(layerModel, fileContent);
            case CONST.layerType.geojson:
                return this.addTempGeoJsonLayer(layerModel, fileContent);
            default:
                return false;
        }
    },

    addTempGpxLayer(layerModel, fileContent) {
        const rootLayer = this._buildRootLayer(layerModel);
        const layer = Omnivore.gpx.parse(
            fileContent
        );

        if ( !layer._leaflet_id ) {
            new GpxErrorNotificationView({
                model: layerModel,
                error: document.l10n.getSync('invalidFile'),
            }).open();
        }
        else {
            layerModel.addObjects(layer._layers);

            this._customizeDataAndDisplay(
                layer._layers,
                rootLayer,
                layerModel,
                CONST.layerType.gpx
            );
        }
    },

    addTempCsvLayer(layerModel, fileContent) {
        const rootLayer = this._buildRootLayer(layerModel);
        const layer = Omnivore.csv.parse(
            fileContent
        );

        if ( !layer._leaflet_id ) {
            new CsvErrorNotificationView({
                model: layerModel,
                error: document.l10n.getSync('invalidFile'),
            }).open();
        }
        else {
            layerModel.addObjects(layer._layers);

            this._customizeDataAndDisplay(
                layer._layers,
                rootLayer,
                layerModel,
                CONST.layerType.csv
            );
        }
    },

    addTempGeoJsonLayer(layerModel, fileContent) {
        const rootLayer = this._buildRootLayer(layerModel);
        const layer = L.geoJson(
            JSON.parse( fileContent )
        );

        if ( !layer._leaflet_id ) {
            new GeoJsonErrorNotificationView({
                model: layerModel,
                error: document.l10n.getSync('invalidFile'),
            }).open();
        }
        else {
            layerModel.addObjects(layer._layers);

            this._customizeDataAndDisplay(
                layer._layers,
                rootLayer,
                layerModel,
                CONST.layerType.geojson
            );
        }
    },

    addLayer(layerModel, hidden) {
        switch (layerModel.get('type')) {
            case CONST.layerType.overpass:
                return this.addOverPassLayer(layerModel, hidden);
            case CONST.layerType.gpx:
                return this.addGpxLayer(layerModel, hidden);
            case CONST.layerType.csv:
                return this.addCsvLayer(layerModel, hidden);
            case CONST.layerType.geojson:
                return this.addGeoJsonLayer(layerModel, hidden);
            default:
                return false;
        }
    },

    addOverPassLayer(layerModel, hiddenLayer) {
        const cache = layerModel.get('cache');
        const cacheFilePath = layerModel.get('fileUri');

        const rootLayer = this._buildRootLayer(layerModel);
        this._setRootLayer(layerModel, rootLayer);
        this._map.addLayer( rootLayer );

        if (cache && cacheFilePath) {
            this.addOverPassCacheLayer(rootLayer, layerModel, hiddenLayer);
        }

        const overPassRequest = OverPassHelper.buildRequestForTheme(
            layerModel.get('overpassRequest') || ''
        );

        const loadedBounds = [];

        if (layerModel.get('cacheBounds')) {
            loadedBounds.push(layerModel.get('cacheBounds'));
        }

        const overPassLayer = new OverPassLayer({
<<<<<<< HEAD
            debug: this._config.debug,
            endPoint: this._config.overPassEndPoint,
            minZoom: layerModel.get('minZoom'),
            timeout: this._config.overPassTimeout,
            retryOnTimeout: true,
            query: overPassRequest,
            loadedBounds: layerModel.get('cacheBounds') || [],
            beforeRequest: () => {
=======
            'debug': this._config.debug,
            'endPoint': this._config.overPassEndPoint,
            'minZoom': layerModel.get('minZoom'),
            'timeout': this._config.overPassTimeout,
            'retryOnTimeout': true,
            'query': overPassRequest,
            loadedBounds: loadedBounds,
            'beforeRequest': () => {
>>>>>>> 5297d90f
                this.showLayerLoadingProgress( layerModel );
            },
            afterRequest: () => {
                this.hideLayerLoadingProgress( layerModel );
            },
            onSuccess: (receivedData) => {
                const data = { ...receivedData };
                const objects = {};
                const elements = [];

                for (const i in data.elements) {
                    if ({}.hasOwnProperty.call(data.elements, i)) {
                        const e = data.elements[i];

                        if ( this._overPassData.exists(e.type, e.id, layerModel.cid) ) {
                            continue;
                        }

                        elements.push(e);
                        this._overPassData.save(e, layerModel.cid);
                    }
                }

                data.elements = elements;

                let i = 1;

                L.geoJson(
                    osmtogeojson(data),
                    {
                        onEachFeature(feature, layer) {
                            objects[i] = layer;
                            i += 1;
                        },
                    }
                );

                layerModel.addObjects(objects);

                this._customizeDataAndDisplay(
                    objects,
                    this._getRootLayer(layerModel),
                    layerModel,
                    CONST.layerType.overpass,
                    hiddenLayer
                );
            },

            onTimeout() {
                new OverPassTimeoutNotificationView({
                    model: layerModel,
                }).open();
            },

            onError(xhr) {
                new OverPassErrorNotificationView({
                    model: layerModel,
                    error: xhr.statusText,
                }).open();
            },
        });

        this._setOverPassLayer(layerModel, overPassLayer);

        if (!hiddenLayer) {
            this._map.addLayer( overPassLayer );
        }

        return true;
    },

    addGpxLayer(layerModel, hiddenLayer) {
        Omnivore.gpx(
            layerModel.get('fileUri')
        )
        .on('error', (error) => {
            new GpxErrorNotificationView({
                model: layerModel,
                error: error.error[0].message,
            }).open();
        })
        .on('ready', (layer) => {
            const rootLayer = this._buildRootLayer(layerModel);

            layerModel.addObjects(layer.target._layers);

            this._customizeDataAndDisplay(
                layer.target._layers,
                rootLayer,
                layerModel,
                CONST.layerType.gpx,
                hiddenLayer
            );
        });
    },

    addCsvLayer(layerModel, hiddenLayer) {
        Omnivore.csv(
            layerModel.get('fileUri')
        )
        .on('error', (error) => {
            new CsvErrorNotificationView({
                model: layerModel,
                error: error.error[0].message,
            }).open();
        })
        .on('ready', (layer) => {
            const rootLayer = this._buildRootLayer(layerModel);

            layerModel.addObjects(layer.target._layers);

            this._customizeDataAndDisplay(
                layer.target._layers,
                rootLayer,
                layerModel,
                CONST.layerType.csv,
                hiddenLayer
            );
        });
    },

    addGeoJsonLayer(layerModel, hiddenLayer) {
        Omnivore.geojson(
            layerModel.get('fileUri')
        )
        .on('error', (error) => {
            new GeoJsonErrorNotificationView({
                model: layerModel,
                error: error.error[0].message,
            }).open();
        })
        .on('ready', (layer) => {
            const rootLayer = this._buildRootLayer(layerModel);

            layerModel.addObjects(layer.target._layers);

            this._customizeDataAndDisplay(
                layer.target._layers,
                rootLayer,
                layerModel,
                CONST.layerType.geojson,
                hiddenLayer
            );
        });
    },

    addOverPassCacheLayer(rootLayer, layerModel, hiddenLayer) {
        Omnivore.geojson(
            layerModel.get('fileUri')
        )
        .on('error', (error) => {
            new GeoJsonErrorNotificationView({
                model: layerModel,
                error: error.error[0].message,
            }).open();
        })
        .on('ready', (layer) => {
            layerModel.addObjects(layer.target._layers);

            for (const index in layer.target._layers) {
                if ({}.hasOwnProperty.call(layer.target._layers, index)) {
                    this._overPassData.save(
                        layer.target._layers[index].feature.properties,
                        layerModel.cid
                    );
                }
            }

            this._customizeDataAndDisplay(
                layer.target._layers,
                rootLayer,
                layerModel,
                CONST.layerType.geojson,
                hiddenLayer
            );
        });
    },

    _customizeDataAndDisplay(objects, rootLayer, layerModel, dataSource, hiddenLayer) {
        const icon = MapUi.buildLayerIcon( layerModel );
        const polygonStyle = MapUi.buildLayerPolygonStyle( layerModel );
        const polylineStyle = MapUi.buildLayerPolylineStyle( layerModel );

        for (const i in objects) {
            if ( !{}.hasOwnProperty.call(objects, i) ) {
                continue;
            }

            const object = objects[i];
            const id = GeoJsonHelper.findOsmId(object.feature);
            const type = GeoJsonHelper.findOsmType(object.feature);
            const longId = OverPassData.buildOsmIdFromTypeAndId(type, id);
            const version = GeoJsonHelper.findOsmVersion(object.feature);
            const osmCacheModel = this._osmCache.findWhere({
                themeFragment: this.model.get('fragment'),
                osmId: id,
                osmType: type,
            });

            if ( this._markersWithoutLayers[longId] ) {
                this._map.removeLayer( this._markersWithoutLayers[longId] );
            }

            if ( osmCacheModel ) {
                if ( osmCacheModel.get('osmVersion') <= version) {
                    osmCacheModel.destroy();
                }
                else {
                    object.feature = GeoJsonHelper.hydrateFeatureFromOverPassElement(
                        object.feature,
                        osmCacheModel.get('overPassElement')
                    );

                    if (object.feature.geometry.type === 'Point') {
                        object.setLatLng(
                            L.latLng([
                                object.feature.geometry.coordinates[0],
                                object.feature.geometry.coordinates[1],
                            ])
                        );
                    }
                }
            }

            object._layerModel = layerModel;

            if (layerModel.get('rootLayerType') !== CONST.rootLayerType.heat) {
                const popupContent = this._buildLayerPopupContent(
                    object,
                    layerModel,
                    object.feature
                );

                object.off('click');

                if ( this.model.get('infoDisplay') === CONST.infoDisplay.popup ) {
                    this._bindPopupTo(object, popupContent);
                }

                object.on('click', this._displayInfo, this);

                switch (object.feature.geometry.type) {
                    case 'Point':
                    case 'MultiPoint':
                        object.setIcon( icon );
                        break;
                    case 'LineString':
                    case 'MultiLineString':
                        object.setStyle( polylineStyle );
                        break;
                    case 'Polygon':
                    case 'MultiPolygon':
                        object.setStyle( polygonStyle );
                        break;
                    default:
                        object.setIcon( icon );
                        break;
                }
            }

            rootLayer.addLayer(object);
        }

        this._setRootLayer(layerModel, rootLayer);

        if ( !hiddenLayer ) {
            this.showLayer( layerModel );
        }
    },

    removeLayer(layerModel) {
        this.hideLayer( layerModel );
        this._removeRootLayer(layerModel);
        this._removeOverPassLayer(layerModel);
    },

    showLayer(layerModel) {
        const rootLayer = this._getRootLayer(layerModel);
        const overPassLayer = this._getOverPassLayer(layerModel);

        this._map.addLayer( rootLayer );

        if ( overPassLayer ) {
            this._map.addLayer( overPassLayer );
        }

        this._refreshTopLayer(layerModel);
    },

    hideLayer(layerModel) {
        const rootLayer = this._getRootLayer(layerModel);
        const overPassLayer = this._getOverPassLayer(layerModel);

        this._map.removeLayer( rootLayer );

        if ( overPassLayer ) {
            this._map.removeLayer( overPassLayer );
        }
    },

    updateRepresentation(layerModel) {
        const hiddenLayer = false;
        let rootLayer = this._getRootLayer(layerModel);

        this._map.removeLayer(rootLayer);
        this._removeRootLayer(layerModel);

        rootLayer = this._buildRootLayer(layerModel);

        this._customizeDataAndDisplay(
            layerModel.getObjects(),
            rootLayer,
            layerModel,
            layerModel.get('type'),
            hiddenLayer
        );
    },

    updateMarkerStyle(layerModel) {
        const rootLayer = this._getRootLayer(layerModel);
        const layers = rootLayer.getLayers();

        for (const layer of layers) {
            switch (layer.toGeoJSON().geometry.type) {
                case 'Point':
                case 'MultiPoint':
                    layer.refreshIconOptions(
                        MapUi.buildMarkerLayerIconOptions( layerModel )
                    );
                    break;
                case 'LineString':
                case 'MultiLineString':
                    layer.setStyle(
                        MapUi.buildLayerPolylineStyle( layerModel )
                    );
                    break;
                case 'Polygon':
                case 'MultiPolygon':
                    layer.setStyle(
                        MapUi.buildLayerPolygonStyle( layerModel )
                    );
                    break;
                default:
                    layer.refreshIconOptions(
                        MapUi.buildMarkerLayerIconOptions( layerModel )
                    );
            }
        }

        this._refreshTopLayer(layerModel);
    },

    updateHeatStyle(layerModel) {
        const rootLayer = this._getRootLayer(layerModel);

        rootLayer.setOptions(
            MapUi.buildHeatLayerOptions(layerModel)
        );

        this._refreshTopLayer(layerModel);
    },

    updateLayerPopups(layerModel) {
        if (this.model.get('infoDisplay') !== CONST.infoDisplay.popup) {
            return false;
        }

        const layers = this._getRootLayer(layerModel).getLayers();

        for (const layer of layers) {
            const popupContent = this._buildLayerPopupContent(
                layer,
                layerModel,
                layer.feature
            );

            if ( popupContent && layer._popup ) {
                layer._popup.setContent( popupContent );
            }
            else if ( popupContent && !layer._popup ) {
                this._bindPopupTo(layer, popupContent);
            }
            else if ( !popupContent && layer._popup ) {
                layer
                .closePopup()
                .unbindPopup();
            }
        }

        return true;
    },

    updateAllLayerPopups() {
        for (const layer of this._layerCollection.models) {
            this.updateLayerPopups(layer);
        }
    },

    updateLayerMinZoom(layerModel) {
        const overpassLayer = this._getOverPassLayer(layerModel);

        if (overpassLayer.object) {
            overpassLayer.object.options.minZoom = layerModel.get('minZoom');
        }

        this.updateMinDataZoom();
    },

    updatePoiPopup(layerModel, overPassElement) {
        const layers = this._getRootLayer(layerModel).getLayers();
        const osmId = `${overPassElement.type}/${overPassElement.id}`;

        for (const layer of layers) {
            if ( layer.feature.id === osmId ) {
                layer.feature = GeoJsonHelper.hydrateFeatureFromOverPassElement(
                    layer.feature,
                    overPassElement
                );

                if (layer._popup) {
                    layer._popup.setContent(
                        this._buildLayerPopupContent(
                            layer,
                            layerModel,
                            {
                                properties: {
                                    type: overPassElement.type,
                                    id: overPassElement.id,
                                    tags: overPassElement.tags,
                                },
                            }
                        )
                    );
                }
            }
        }
    },

    _buildLayerPopupContent(layer, layerModel, feature) {
        const isLogged = this._app.isLogged();
        const dataEditable = layerModel.get('dataEditable');
        const nonOsmData = this._nonOsmData.findWhere({
            themeFragment: this.model.get('fragment'),
            osmId: feature.properties.id,
            osmType: feature.properties.type,
        });
        const content = InfoDisplay.buildContent(
            layerModel,
            feature,
            nonOsmData ? nonOsmData.get('tags') : [],
            isLogged
        );

        if ( !content && !dataEditable ) {
            return '';
        }

        if ( !content && !isLogged ) {
            return '';
        }

        if ( layerModel.get('type') !== CONST.layerType.overpass ) {
            return content;
        }

        const globalWrapper = this._document.createElement('div');
        globalWrapper.innerHTML = content;

        if ( isLogged && dataEditable ) {
            const editButton = this._document.createElement('button');

            if ( !content ) {
                globalWrapper.className = 'global_wrapper no_popup_content';
                editButton.className = 'btn btn-link edit_btn';
                editButton.innerHTML = this._document.l10n.getSync('editThatElement');
            }
            else {
                globalWrapper.className = 'global_wrapper has_popup_content';
                editButton.className = 'btn btn-default btn-sm edit_btn';
                editButton.innerHTML = '<i class="fa fa-pencil"></i>';
            }

            $(editButton).on(
                'click',
                this.onClickEditPoi.bind(
                    this,
                    layer,
                    feature.properties.type,
                    feature.properties.id,
                    layerModel
                )
            );

            globalWrapper.appendChild( editButton );
        }

        return globalWrapper;
    },

    _buildRootLayer(layerModel) {
        switch (layerModel.get('rootLayerType')) {
            case CONST.rootLayerType.markerCluster:
                return MapUi.buildMarkerClusterLayer(layerModel);

            case CONST.rootLayerType.heat:
                return MapUi.buildHeatLayer(layerModel);

            default:
                return MapUi.buildMarkerClusterLayer(layerModel);
        }
    },

    _refreshTopLayer(layerModel) {
        const rootLayer = this._getRootLayer(layerModel);

        switch (layerModel.get('rootLayerType')) {
            case CONST.rootLayerType.markerCluster:
                return rootLayer.refreshClusters();

            case CONST.rootLayerType.heat:
                return rootLayer.redraw();

            default:
                return rootLayer.refreshClusters();
        }
    },

    onClickEditPoi(layer, osmType, osmId, layerModel) {
        if (this._presetCollection.models.length === 0) {
            this.onEditPoi({
                app: this._app,
                theme: this.model,
                osmType,
                osmId,
                layerModel,
                layer,
            });
        }
        else {
            new EditPoiPresetColumnView({
                app: this._app,
                theme: this.model,
                osmType,
                osmId,
                layerModel,
                layer,
            }).open();
        }
    },

    onEditPoi(options) {
        new EditPoiColumnView(options).open();
    },

    renderUserButton() {
        if ( !this._app.isLogged() ) {
            this.ui.userButton
            .removeClass('avatar')
            .html('<i class="icon ion-happy-outline"></i>');
        }
        else {
            const avatar = this._user.get('avatar');
            let letters = this._user.get('displayName')
            .toUpperCase()
            .split(' ')
            .splice(0, 3)
            .map(name => name[0])
            .join('');

            if (letters.length > 3) {
                letters = letters[0];
            }

            if (avatar) {
                this.ui.userButton
                .addClass('avatar')
                .html(`<img src="${avatar}" alt="${letters}">`);
            }
            else {
                this.ui.userButton
                .removeClass('avatar')
                .html(letters);
            }
        }
    },

    showContribButton() {
        this.ui.contribButton.removeClass('hide');
    },

    hideContribButton() {
        this.ui.contribButton.addClass('hide');
    },

    showEditTools() {
        this.ui.editToolbar.removeClass('hide');
    },

    hideEditTools() {
        this.ui.editToolbar.addClass('hide');
    },

    onCommandTempOverPassLayer(layerModel) {
        let view;

        if ( layerModel ) {
            view = new TempOverPassLayerFormColumnView({
                model: layerModel,
                collection: this._tempLayerCollection,
            });
        }
        else {
            const newLayerModel = new LayerModel({
                type: CONST.layerType.overpass,
                markerColor: 'red',
                color: 'red',
            });

            view = new TempOverPassLayerFormColumnView({
                model: newLayerModel,
                collection: this._tempLayerCollection,
                isNew: true,
            });
        }

        this.getRegion('tempLayerFormColumn').show( view );

        view.open();
    },

    onCommandTempGpxLayer(layerModel) {
        let view;

        if ( layerModel ) {
            view = new TempGpxLayerFormColumnView({
                model: layerModel,
                collection: this._tempLayerCollection,
            });
        }
        else {
            const newLayerModel = new LayerModel({
                type: CONST.layerType.gpx,
                markerColor: 'red',
                color: 'red',
            });

            view = new TempGpxLayerFormColumnView({
                model: newLayerModel,
                collection: this._tempLayerCollection,
                isNew: true,
            });
        }

        this.getRegion('tempLayerFormColumn').show( view );

        view.open();
    },

    onCommandTempCsvLayer(layerModel) {
        let view;

        if ( layerModel ) {
            view = new TempCsvLayerFormColumnView({
                model: layerModel,
                collection: this._tempLayerCollection,
            });
        }
        else {
            const newLayerModel = new LayerModel({
                type: CONST.layerType.csv,
                markerColor: 'red',
                color: 'red',
            });

            view = new TempCsvLayerFormColumnView({
                model: newLayerModel,
                collection: this._tempLayerCollection,
                isNew: true,
            });
        }

        this.getRegion('tempLayerFormColumn').show( view );

        view.open();
    },

    onCommandTempGeoJsonLayer(layerModel) {
        let view;

        if ( layerModel ) {
            view = new TempGeoJsonLayerFormColumnView({
                model: layerModel,
                collection: this._tempLayerCollection,
            });
        }
        else {
            const newLayerModel = new LayerModel({
                type: CONST.layerType.geojson,
                markerColor: 'red',
                color: 'red',
            });

            view = new TempGeoJsonLayerFormColumnView({
                model: newLayerModel,
                collection: this._tempLayerCollection,
                isNew: true,
            });
        }

        this.getRegion('tempLayerFormColumn').show( view );

        view.open();
    },

    onCommandEditOverPassLayer(layerModel) {
        let view;

        if ( layerModel ) {
            view = new EditOverPassLayerFormColumnView({
                model: layerModel,
                theme: this.model,
            });
        }
        else {
            const newLayerModel = new LayerModel({
                type: CONST.layerType.overpass,
            });

            view = new EditOverPassLayerFormColumnView({
                model: newLayerModel,
                theme: this.model,
                isNew: true,
            });
        }

        this.getRegion('editLayerFormColumn').show( view );

        view.open();
    },

    onCommandEditGpxLayer(layerModel) {
        let view;

        if ( layerModel ) {
            view = new EditGpxLayerFormColumnView({
                model: layerModel,
                theme: this.model,
            });
        }
        else {
            const newLayerModel = new LayerModel({
                type: CONST.layerType.gpx,
            });

            view = new EditGpxLayerFormColumnView({
                model: newLayerModel,
                theme: this.model,
                isNew: true,
            });
        }

        this.getRegion('editLayerFormColumn').show( view );

        view.open();
    },

    onCommandEditCsvLayer(layerModel) {
        let view;

        if ( layerModel ) {
            view = new EditCsvLayerFormColumnView({
                model: layerModel,
                theme: this.model,
            });
        }
        else {
            const newLayerModel = new LayerModel({
                type: CONST.layerType.csv,
            });

            view = new EditCsvLayerFormColumnView({
                model: newLayerModel,
                theme: this.model,
                isNew: true,
            });
        }

        this.getRegion('editLayerFormColumn').show( view );

        view.open();
    },

    onCommandEditGeoJsonLayer(layerModel) {
        let view;

        if ( layerModel ) {
            view = new EditGeoJsonLayerFormColumnView({
                model: layerModel,
                theme: this.model,
            });
        }
        else {
            const newLayerModel = new LayerModel({
                type: CONST.layerType.geojson,
            });

            view = new EditGeoJsonLayerFormColumnView({
                model: newLayerModel,
                theme: this.model,
                isNew: true,
            });
        }

        this.getRegion('editLayerFormColumn').show( view );

        view.open();
    },

    onCommandShowAddLayerMenu() {
        this._addLayerMenuColumnView.open();
    },

    onCommandShowAddTempLayerMenu() {
        this._addTempLayerMenuColumnView.open();
    },

    onCommandShowContribColumn(center, layer) {
        this.showContribColumn(center, layer);
    },

    showContribColumn(options) {
        this._contribColumnView.setCenter(options.center);
        this._contribColumnView.open();
    },

    onCommandShowContribForm(options) {
        this.showContribForm(options);
    },

    showContribForm(options) {
        let newOptions = { ...options };

        if (!newOptions) {
            newOptions = { user: this._user };
        }
        else {
            newOptions.user = this._user;
        }

        const view = new ContribFormColumnView( newOptions );

        this.getRegion('contribFormColumn').show( view );

        view.open();
    },


    onCommandShowEditPoiMarker(layerModel) {
        this.getRegion('editLayerMarkerModal').show(
            new EditLayerMarkerModalView({
                model: layerModel,
            })
        );
    },

    onClickZoomIn() {
        this._map.zoomIn();
    },

    onClickZoomOut() {
        this._map.zoomOut();
    },

    onClickGeocode() {
        this._geocodeWidgetView.toggle();
    },

    onClickLocate() {
        this.showLocateProgress();
        this._geolocation.locate();
    },

    onClickLocateWait() {
        this.hideLocateProgress();
        this._geolocation.stopLocate();
    },

    onLocationFound() {
        this.hideLocateProgress();
    },

    onLocationTimeout() {
        this.hideLocateProgress();
    },

    onLocationError() {
        this.hideLocateProgress();
    },

    showLocateProgress() {
        this.ui.locateButton.addClass('hide');
        this.ui.locateWaitButton.removeClass('hide');
    },

    hideLocateProgress() {
        this.ui.locateWaitButton.addClass('hide');
        this.ui.locateButton.removeClass('hide');
    },

    updateSessionMapState() {
        const fragment = this.model.get('fragment');
        const key = `mapState-${fragment}`;
        const oldState = JSON.parse( localStorage.getItem( key ) ) || {};
        const newState = {
            ...oldState,
            ...{
                center: this._map.getCenter(),
                zoomLevel: this._map.getZoom(),
            },
        };

        localStorage.setItem( key, JSON.stringify( newState ) );
    },

    onMoveEnd() {
        this._map.stopLocate();
        this.updateSessionMapState();
    },

    onZoomEnd() {
        this.ui.toolbarZoomLevel.text(
            this._map.getZoom()
        );
        this.checkZoomNotification();
        this.updateSessionMapState();
    },

    onZoomLevelsChange() {
        this.ui.toolbarZoomLevel.text(
            this._map.getZoom()
        );
        this.checkZoomNotification();
        this.updateSessionMapState();
    },

    updateMinDataZoom() {
        if (this._layerCollection.models.length === 0) {
            this._minDataZoom = 0;
        }
        else {
            let minDataZoom = 10000;

            for (const layerModel of this._layerCollection.models) {
                if ( layerModel.get('type') !== CONST.layerType.overpass ) {
                    continue;
                }

                if ( layerModel.get('cache') === true && layerModel.get('fileUri') ) {
                    continue;
                }

                if ( layerModel.get('minZoom') < minDataZoom ) {
                    minDataZoom = layerModel.get('minZoom');
                }
            }

            this._minDataZoom = (minDataZoom === 10000) ? 0 : minDataZoom;
        }

        this.checkZoomNotification();
    },

    checkZoomNotification() {
        if (this._map.getZoom() < this._minDataZoom ) {
            this.ui.zoomInButton.addClass('glow');

            if ( !this._seenZoomNotification ) {
                this._seenZoomNotification = true;

                this._zoomNotificationView.open();
            }
        }
        else if ( this._map.getZoom() >= this._minDataZoom ) {
            this.ui.zoomInButton.removeClass('glow');

            this._zoomNotificationView.close();
        }
    },

    onClickExpandScreen() {
        FullscreenHelper.requestFullscreen(
            this._document.documentElement
        );
    },

    onClickCompressScreen() {
        FullscreenHelper.exitFullscreen( this._document );
    },

    onExpandScreen() {
        this.ui.expandScreenButton.addClass('hide');
        this.ui.compressScreenButton.removeClass('hide');
    },

    onCompressScreen() {
        this.ui.compressScreenButton.addClass('hide');
        this.ui.expandScreenButton.removeClass('hide');
    },

    onClickTempLayer() {
        this._tempLayerListColumnView.open();
    },

    onClickContrib() {
        new NewPoiPlacementContextual({
            collection: this._presetCollection,
            user: this._user,
        }).open();
    },

    onClickEditLayer() {
        this._editLayerListColumnView.open();
    },

    setPosition(latLng, zoomLevel) {
        this._map.setView( latLng, zoomLevel, { animate: true } );
    },

    fitBounds(latLngBounds) {
        this._map.fitBounds( latLngBounds, { animate: true } );
    },

    onKeyDown(e) {
        switch ( e.keyCode ) {
            case 70:

                if ( e.ctrlKey ) {
                    e.preventDefault();

                    this.onClickGeocode();
                }
                break;
            default:
        }
    },

    isLargeScreen() {
        if (
            $(this._window).width() >= this._config.largeScreenMinWidth &&
            $(this._window).height() >= this._config.largeScreenMinHeight
        ) {
            return true;
        }

        return false;
    },

    onPopupOpen() {
        if ( !this.isLargeScreen() ) {
            this._geocodeWidgetView.close();

            this._zoomNotificationView.disappear();
            this.ui.leftToolbar.removeClass('open');
            this.ui.rightToolbar.removeClass('open');
        }
    },

    onPopupClose() {
        this.ui.leftToolbar.addClass('open');
        this.ui.rightToolbar.addClass('open');

        this._zoomNotificationView.appear();
    },

    _bindPopupTo(layer, popupContent) {
        if ( popupContent ) {
            let popupOptions;

            if ( this.isLargeScreen() ) {
                popupOptions = {
                    closeButton: false,
                    autoPanPaddingTopLeft: L.point(
                        CONST.map.panPadding.left,
                        CONST.map.panPadding.top
                    ),
                    autoPanPaddingBottomRight: L.point(
                        CONST.map.panPadding.right,
                        CONST.map.panPadding.bottom
                    ),
                };
            }
            else {
                popupOptions = {
                    closeButton: false,
                    autoPanPadding: L.point(0, 0),
                };
            }

            const popup = L.popup( popupOptions ).setContent( popupContent );
            layer._popup = popup;
            layer.bindPopup( popup );
        }
    },

    bindAllPopups() {
        const rootLayers = this._getRootLayers();

        for (const i in rootLayers) {
            if ({}.hasOwnProperty.call(rootLayers, i)) {
                const rootLayer = rootLayers[i];
                const layers = rootLayer.getLayers();

                for (const layer of layers) {
                    if ( !layer._layerModel ) {
                        continue;
                    }

                    const content = this._buildLayerPopupContent(
                        layer,
                        layer._layerModel,
                        layer.feature
                    );

                    this._bindPopupTo(layer, content);
                }
            }
        }
    },

    unbindAllPopups() {
        const rootLayers = this._getRootLayers();

        for (const i in rootLayers) {
            if ({}.hasOwnProperty.call(rootLayers, i)) {
                const rootLayer = rootLayers[i];
                const layers = rootLayer.getLayers();

                for (const layer of layers) {
                    layer.closePopup().unbindPopup();
                }
            }
        }
    },

    _displayInfo(e) {
        const layer = e.target;
        const dataEditable = layer._layerModel.get('dataEditable');
        const layerType = layer._layerModel.get('type');
        const isLogged = this._app.isLogged();
        const nonOsmData = this._nonOsmData.findWhere({
            themeFragment: this.model.get('fragment'),
            osmId: layer.feature.properties.id,
            osmType: layer.feature.properties.type,
        });
        const content = InfoDisplay.buildContent(
            layer._layerModel,
            layer.feature,
            nonOsmData ? nonOsmData.get('tags') : [],
            isLogged
        );
        const editAction = this.onClickEditPoi.bind(
            this,
            layer,
            layer.feature.properties.type,
            layer.feature.properties.id,
            layer._layerModel
        );

        if ( !content && !dataEditable ) {
            return false;
        }

        if ( !content && layerType !== CONST.layerType.overpass ) {
            return false;
        }

        if ( !content && !isLogged ) {
            return false;
        }

        switch (this.model.get('infoDisplay')) {
            case CONST.infoDisplay.modal:
                this._infoDisplayView = new InfoDisplayModalView({
                    layerModel: layer._layerModel,
                    content,
                    editAction,
                    isLogged,
                }).open();
                break;

            case CONST.infoDisplay.column:
                this._infoDisplayView = new InfoDisplayColumnView({
                    layerModel: layer._layerModel,
                    content,
                    editAction,
                    isLogged,
                }).open();
                break;
            default:
                return false;
        }

        return true;
    },

    _setRootLayer(layerModel, rootLayer) {
        this._rootLayers[layerModel.cid] = rootLayer;
    },

    _getRootLayer(layerModel) {
        return this._rootLayers[layerModel.cid];
    },

    _getRootLayers() {
        return this._rootLayers;
    },

    _removeRootLayer(layerModel) {
        if ( this._rootLayers[layerModel.cid] ) {
            delete this._rootLayers[layerModel.cid];
        }
    },

    _setOverPassLayer(layerModel, overPassLayer) {
        this._overPassLayers[layerModel.cid] = overPassLayer;
    },

    _getOverPassLayer(layerModel) {
        return this._overPassLayers[layerModel.cid];
    },

    _removeOverPassLayer(layerModel) {
        if ( this._overPassLayers[layerModel.cid] ) {
            delete this._overPassLayers[layerModel.cid];
        }
    },
});<|MERGE_RESOLUTION|>--- conflicted
+++ resolved
@@ -722,25 +722,14 @@
         }
 
         const overPassLayer = new OverPassLayer({
-<<<<<<< HEAD
+            loadedBounds,
             debug: this._config.debug,
             endPoint: this._config.overPassEndPoint,
             minZoom: layerModel.get('minZoom'),
             timeout: this._config.overPassTimeout,
             retryOnTimeout: true,
             query: overPassRequest,
-            loadedBounds: layerModel.get('cacheBounds') || [],
             beforeRequest: () => {
-=======
-            'debug': this._config.debug,
-            'endPoint': this._config.overPassEndPoint,
-            'minZoom': layerModel.get('minZoom'),
-            'timeout': this._config.overPassTimeout,
-            'retryOnTimeout': true,
-            'query': overPassRequest,
-            loadedBounds: loadedBounds,
-            'beforeRequest': () => {
->>>>>>> 5297d90f
                 this.showLayerLoadingProgress( layerModel );
             },
             afterRequest: () => {
