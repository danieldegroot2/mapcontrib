--- conflicted
+++ resolved
@@ -805,21 +805,13 @@
         Omnivore.gpx(
             layerModel.get('fileUri')
         )
-<<<<<<< HEAD
-        .on('error', (error) => {
-            new GpxErrorNotificationView({
-                model: layerModel,
-                error: error.error[0].message,
-            }).open();
-=======
-        .on('error', function(xhr) {
+        .on('error', (xhr) => {
             if (xhr.error.status === 404) {
                 new GpxErrorNotificationView({
-                    'model': layerModel,
-                    'error': document.l10n.getSync('fileNotFound'),
+                    model: layerModel,
+                    error: document.l10n.getSync('fileNotFound'),
                 }).open();
             }
->>>>>>> 86cfc2e5
         })
         .on('ready', (layer) => {
             const rootLayer = this._buildRootLayer(layerModel);
@@ -840,21 +832,13 @@
         Omnivore.csv(
             layerModel.get('fileUri')
         )
-<<<<<<< HEAD
-        .on('error', (error) => {
-            new CsvErrorNotificationView({
-                model: layerModel,
-                error: error.error[0].message,
-            }).open();
-=======
-        .on('error', function(xhr) {
+        .on('error', (xhr) => {
             if (xhr.error.status === 404) {
                 new CsvErrorNotificationView({
-                    'model': layerModel,
-                    'error': document.l10n.getSync('fileNotFound'),
+                    model: layerModel,
+                    error: document.l10n.getSync('fileNotFound'),
                 }).open();
             }
->>>>>>> 86cfc2e5
         })
         .on('ready', (layer) => {
             const rootLayer = this._buildRootLayer(layerModel);
@@ -875,21 +859,13 @@
         Omnivore.geojson(
             layerModel.get('fileUri')
         )
-<<<<<<< HEAD
-        .on('error', (error) => {
-            new GeoJsonErrorNotificationView({
-                model: layerModel,
-                error: error.error[0].message,
-            }).open();
-=======
-        .on('error', function(xhr) {
+        .on('error', (xhr) => {
             if (xhr.error.status === 404) {
                 new GeoJsonErrorNotificationView({
-                    'model': layerModel,
-                    'error': document.l10n.getSync('fileNotFound'),
+                    model: layerModel,
+                    error: document.l10n.getSync('fileNotFound'),
                 }).open();
             }
->>>>>>> 86cfc2e5
         })
         .on('ready', (layer) => {
             const rootLayer = this._buildRootLayer(layerModel);
@@ -910,17 +886,7 @@
         Omnivore.geojson(
             layerModel.get('fileUri')
         )
-<<<<<<< HEAD
-        .on('error', (error) => {
-            new GeoJsonErrorNotificationView({
-                model: layerModel,
-                error: error.error[0].message,
-            }).open();
-        })
         .on('ready', (layer) => {
-=======
-        .on('ready', layer => {
->>>>>>> 86cfc2e5
             layerModel.addObjects(layer.target._layers);
 
             for (const index in layer.target._layers) {
