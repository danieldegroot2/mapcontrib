# Changelog

<<<<<<< HEAD
## 0.9.0 (development version)

* When adding a new POI, the user fill now the tags first.
* When adding a new POI, the POI location method uses a fixed cross displayed on top of the map.
* Tag keys and values are now trimmed when contributing and setting presets.
* No more close button in popups as they can be closed by clicking elsewhere in the screen.
* The contribution button as now a pencil as icon.
* There is now another pencil icon in popups and its display is more convenient.
* It is now possible to move a POI (only node ones).
* And as always, multiple bufixes and enhancement.
=======
## 0.8.6

* Displays the right tiles on the home page.
>>>>>>> 2bad1ec6

## 0.8.5

* Fixes the versionning.

## 0.8.4

* Fixes the markers position.
* Fixes the display of the information button if title bar is white.

## 0.8.3

* Fixes the orientation handling in geolocation.

## 0.8.2

* Fixes dark-gray clusters display.

## 0.8.1

* Fixes the themes selection when logging in.

## 0.8.0

* There is now a proper home page, with search form and highlighted themes.
* No more double click to create a theme from the home page.
* Adds proper configuration files.
* Adds an automatic migration script, executed when the server is launched.
* Plugin Leaflet.MarkerCluster added.
* It is now possible to choose the geocoder betwwen Nominatim and Photon (default).
* Multiple fixes and other additions.<|MERGE_RESOLUTION|>--- conflicted
+++ resolved
@@ -1,6 +1,5 @@
 # Changelog
 
-<<<<<<< HEAD
 ## 0.9.0 (development version)
 
 * When adding a new POI, the user fill now the tags first.
@@ -11,11 +10,10 @@
 * There is now another pencil icon in popups and its display is more convenient.
 * It is now possible to move a POI (only node ones).
 * And as always, multiple bufixes and enhancement.
-=======
+
 ## 0.8.6
 
 * Displays the right tiles on the home page.
->>>>>>> 2bad1ec6
 
 ## 0.8.5
 
