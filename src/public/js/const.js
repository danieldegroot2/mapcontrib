
if (typeof window !== 'undefined') {
    var marker1 = require('../img/markers/1.svg');
    var marker2 = require('../img/markers/2.svg');
    var marker3 = require('../img/markers/3.svg');
    var shape = require('../img/shape.svg');
}
else {
    var marker1 = '';
    var marker2 = '';
    var marker3 = '';
    var shape = '';
}

let colors = {
    'white': '#fff',
    'black': '#000',

    'yellow': '#F8DC00',
    'lightYellow': '#fce94f',
    'darkYellow': '#c4a000',

    'orange': '#F8981D',
    'lightOrange': '#f9aa45',
    'darkOrange': '#db7e07',

    'red': '#E85657',
    'lightRed': '#ea6364',
    'darkRed': '#cc1c1d',

    'brown': '#B46F00',
    'lightBrown': '#e9b96e',
    'darkBrown': '#8f5902',

    'purple': '#553445',
    'lightPurple': '#5e3a4d',
    'darkPurple': '#291921',

    'blue': '#38B8E2',
    'lightBlue': '#5cc5e7',
    'darkBlue': '#1c98c1',

    'turquoise': '#00B6AD',
    'lightTurquoise': '#00bbb2',
    'darkTurquoise': '#00837d',

    'green': '#1D9650',
    'lightGreen': '#1f9f55',
    'darkGreen': '#156b39',

    'gray': '#eee',
    'lightGray': '#f3f3f3',
    'darkGray': '#e4e4e4',

    'anthracite': '#3B3F45',
    'lightAnthracite': '#4e535b',
    'darkAnthracite': '#23262a',
};

<<<<<<< HEAD
=======
let version = '0.8.10';

>>>>>>> 2227df79


export default {
    'apiPath': '/api/',

    'osm': {
        'changesetCreatedBy': `MapContrib {version}`,
        'changesetComment': 'Test from MapContrib (developpement in progress)'
    },

    'colors': colors,

    'tooltip': {
        'showDelay': 500, // ms
        'hideDelay': 0, // ms
    },

    'map': {
        'panPadding': {
            'top': 10,
            'left': 73,
            'bottom': 20,
            'right': 73,
        },

        'wayPolygonOptions': {
            'color': colors.orange,
            'weight': 2,
            'opacity': 1,
            'fillOpacity': 0.5,
        },

        'wayPolylineOptions': {
            'color': colors.orange,
            'weight': 8,
            'opacity': 0.8
        },

        'markerCLusterPolygonOptions': {
            'stroke': false,
            'color': colors.anthracite,
            'weight': 2,
            'opacity': 1,
            'fillOpacity': 0.5,
        },

        'markers': {
            'marker1': {
                'iconSize':     [36, 42],
                'iconAnchor':   [18, 40],
                'popupAnchor':  [0, -36],
                'className': 'marker marker-1',
                'html': marker1,
            },
            'marker2': {
                'iconSize':     [36, 42],
                'iconAnchor':   [18, 40],
                'popupAnchor':  [0, -36],
                'className': 'marker marker-2',
                'html': marker2,
            },
            'marker3': {
                'iconSize':     [36, 42],
                'iconAnchor':   [18, 40],
                'popupAnchor':  [0, -36],
                'className': 'marker marker-3',
                'html': marker3,
            },
        },

        'shape': {
            'html': shape,
        },

        'markerIconType': {
            'library': 1,
            'external': 2,
        },

        'tiles': {
<<<<<<< HEAD
            'osm': {
                'name': 'OpenStreetMap',
                'attribution': 'Data &copy; <a href="http://www.openstreetmap.org/copyright" target="_blank">OpenStreetMap</a>',
                'urlTemplate': ['//{s}.tile.openstreetmap.org/{z}/{x}/{y}.png'],
=======
            'osmFr': {
                'name': 'OpenStreetMap Français',
                'attribution': 'Données &copy; <a href="http://www.openstreetmap.org/copyright" target="_blank">OpenStreetMap</a>',
                'urlTemplate': ['//{s}.tile.openstreetmap.fr/osmfr/{z}/{x}/{y}.png'],
                'minZoom': 0,
                'maxZoom': 20,
            },
            'osmFrBano': {
                'name': 'OpenStreetMap Français + BANO',
                'attribution': 'Données &copy; <a href="http://www.openstreetmap.org/copyright" target="_blank">OpenStreetMap</a> et <a href="https://openstreetmap.fr/bano" target="_blank">BANO</a>',
                'urlTemplate': [
                    '//{s}.tile.openstreetmap.fr/osmfr/{z}/{x}/{y}.png',
                    '//{s}.layers.openstreetmap.fr/bano/{z}/{x}/{y}.png'
                ],
>>>>>>> 2227df79
                'minZoom': 0,
                'maxZoom': 19,
            },
            'mapboxStreetsSatellite': {
                'name': 'Mapbox Streets Satellite',
                'attribution': 'Données &copy; <a href="http://www.openstreetmap.org/copyright" target="_blank">OpenStreetMap</a> - Tiles <a href="https://www.mapbox.com" target="_blank">Mapbox</a>',
                'urlTemplate': ['//{s}.tiles.mapbox.com/v4/mapbox.streets-satellite/{z}/{x}/{y}.png?access_token=pk.eyJ1IjoibWFwY29udHJpYiIsImEiOiJjaWt6YTd1OTYwMDY3d25tMHN2b2hhaTJuIn0.HtC_5kFI2ZEZs7ouqfXTcw'],
                'minZoom': 0,
                'maxZoom': 22,
            },
            'osmOutdoors': {
                'name': 'OSM Outdoors',
                'attribution': 'Tiles &copy; <a href="http://www.thunderforest.com/outdoors" target="_blank">Gravitystorm</a> - Data &copy; <a href="http://www.openstreetmap.org/copyright" target="_blank">OpenStreetMap</a>',
                'urlTemplate': ['//{s}.tile.thunderforest.com/outdoors/{z}/{x}/{y}.png'],
                'minZoom': 0,
                'maxZoom': 20,
            },
            'osmRoads': {
                'name': 'OSM Roads',
                'attribution': 'Tiles &copy; <a href="http://giscience.uni-hd.de" target="_blank">GIScience Research Group at Heidelberg University</a> - Data &copy;  <a href="http://www.openstreetmap.org/copyright" target="_blank">OpenStreetMap</a>',
                'urlTemplate': ['//korona.geog.uni-heidelberg.de/tiles/roads/x={x}&y={y}&z={z}'],
                'minZoom': 0,
                'maxZoom': 19,
            },
            'landscape': {
                'name': 'Landscape',
                'attribution': 'Tiles &copy; <a href="http://www.thunderforest.com/outdoors" target="_blank">Gravitystorm</a> - Data <a href="http://www.openstreetmap.org/copyright" target="_blank">OpenStreetMap</a>',
                'urlTemplate': ['//{s}.tile3.opencyclemap.org/landscape/{z}/{x}/{y}.png'],
                'minZoom': 0,
                'maxZoom': 20,
            },
            'toner': {
                'name': 'Toner',
                'attribution': 'Tiles <a href="http://stamen.com" target="_blank">Stamen Design</a> under <a href="http://creativecommons.org/licenses/by/3.0" target="_blank">CC BY 3.0</a> - Data &copy; <a href="http://www.openstreetmap.org/copyright" target="_blank">OpenStreetMap</a>',
                'urlTemplate': ['//{s}.tile.stamen.com/toner-lite/{z}/{x}/{y}.png'],
                'minZoom': 0,
                'maxZoom': 20,
            },
            'transport': {
                'name': 'Transport',
                'attribution': 'Tiles &copy; <a href="http://www.thunderforest.com/outdoors" target="_blank">Gravitystorm</a> - Data &copy; <a href="http://www.openstreetmap.org/copyright" target="_blank">OpenStreetMap</a>',
                'urlTemplate': ['//{s}.tile2.opencyclemap.org/transport/{z}/{x}/{y}.png'],
                'minZoom': 0,
                'maxZoom': 20,
            },
            'hot': {
                'name': 'Humanitarian (HOT)',
                'attribution': 'Tiles &copy; <a href="http://hotosm.org" target="_blank">HOT</a> - Data &copy; <a href="http://www.openstreetmap.org/copyright" target="_blank">OpenStreetMap</a>',
                'urlTemplate': ['//{s}.tile.openstreetmap.fr/hot/{z}/{x}/{y}.png'],
                'minZoom': 0,
                'maxZoom': 20,
            },
            'openCycleMap': {
                'name': 'OpenCycleMap',
                'attribution': 'Tiles &copy; <a href="http://www.opencyclemap.org" target="_blank">OpenCycleMap</a> - Data &copy; <a href="http://www.openstreetmap.org/copyright" target="_blank">OpenStreetMap</a>',
                'urlTemplate': ['//{s}.tile.opencyclemap.org/cycle/{z}/{x}/{y}.png'],
                'minZoom': 0,
                'maxZoom': 20,
            },
            'watercolor': {
                'name': 'Watercolor',
                'attribution': 'Tiles <a href="http://stamen.com" target="_blank">Stamen Design</a> under <a href="http://creativecommons.org/licenses/by/3.0" target="_blank">CC BY 3.0</a> - Data &copy; <a href="http://www.openstreetmap.org/copyright" target="_blank">OpenStreetMap</a>',
                'urlTemplate': ['//{s}.tile.stamen.com/watercolor/{z}/{x}/{y}.jpg'],
                'minZoom': 0,
                'maxZoom': 18,
            },
            'hikeBikeMap': {
                'name': 'HikeBikeMap',
                'attribution': 'Tiles &copy; <a href="http://www.hikebikemap.org" target="_blank">HikeBikeMap</a> - Data &copy; <a href="http://www.openstreetmap.org/copyright" target="_blank">OpenStreetMap</a>',
                'urlTemplate': ['//{s}.tiles.wmflabs.org/hikebike/{z}/{x}/{y}.png'],
                'minZoom': 0,
                'maxZoom': 20,
            },
            'lyrk': {
                'name': 'Lyrk',
                'attribution': 'Tiles &copy; <a href="https://geodienste.lyrk.de/copyright" target="_blank">Lyrk</a> - Data &copy; <a href="http://www.openstreetmap.org/copyright" target="_blank">OpenStreetMap</a>',
                'urlTemplate': ['//{s}.tiles.lyrk.org/ls/{z}/{x}/{y}?apikey=982c82cc765f42cf950a57de0d891076'],
                'minZoom': 0,
                'maxZoom': 18,
            },
            'osmMonochrome': {
                'name': 'OSM Monochrome',
                'attribution': 'Data &copy; <a href="http://www.openstreetmap.org/copyright" target="_blank">OpenStreetMap</a>',
                'urlTemplate': ['//{s}.tiles.wmflabs.org/bw-mapnik/{z}/{x}/{y}.png'],
                'minZoom': 1,
                'maxZoom': 18,
            },
            'hydda': {
                'name': 'Hydda',
                'attribution': 'Tiles &copy; <a href="http://openstreetmap.se" target="_blank">OpenStreetMap Sweden</a> - Data &copy; <a href="http://www.openstreetmap.org/copyright" target="_blank">OpenStreetMap</a>',
                'urlTemplate': ['//{s}.tile.openstreetmap.se/hydda/full/{z}/{x}/{y}.png'],
                'minZoom': 0,
                'maxZoom': 18,
            },
            'openTopoMap': {
                'name': 'OpenTopoMap',
                'attribution': 'Tiles &copy; <a href="https://opentopomap.org" target="_blank">OpenTopoMap</a> under <a href="https://creativecommons.org/licenses/by-sa/3.0" target="_blank">CC BY SA 3.0</a> - Data &copy; <a href="http://www.openstreetmap.org/copyright" target="_blank">OpenStreetMap</a>',
                'urlTemplate': ['//{s}.tile.opentopomap.org/{z}/{x}/{y}.png'],
                'minZoom': 1,
                'maxZoom': 15,
            },
            'openRiverboatMap': {
                'name': 'OpenRiverboatMap',
                'attribution': 'Tiles &copy; <a href="http://fluv.io" target="_blank">OpenRiverBoatMap</a> - Data &copy; <a href="http://www.openstreetmap.org/copyright" target="_blank">OpenStreetMap</a>',
                'urlTemplate': ['//{s}.tile.openstreetmap.fr/openriverboatmap/{z}/{x}/{y}.png'],
                'minZoom': 0,
                'maxZoom': 20,
            },
            'osmFr': {
                'name': 'OpenStreetMap Français',
                'attribution': 'Données &copy; <a href="http://www.openstreetmap.org/copyright" target="_blank">OpenStreetMap</a>',
<<<<<<< HEAD
                'urlTemplate': ['http://{s}.tile.openstreetmap.fr/osmfr/{z}/{x}/{y}.png'],
=======
                'urlTemplate': ['//{s}.tile.openstreetmap.fr/osmfr/{z}/{x}/{y}.png'],
>>>>>>> 2227df79
                'minZoom': 0,
                'maxZoom': 20,
            },
            'osmFrBano': {
                'name': 'OpenStreetMap Français + BANO',
                'attribution': 'Données &copy; <a href="http://www.openstreetmap.org/copyright" target="_blank">OpenStreetMap</a> et <a href="https://openstreetmap.fr/bano" target="_blank">BANO</a>',
                'urlTemplate': [
<<<<<<< HEAD
                    'http://{s}.tile.openstreetmap.fr/osmfr/{z}/{x}/{y}.png',
                    'http://{s}.layers.openstreetmap.fr/bano/{z}/{x}/{y}.png'
=======
                    '//{s}.tile.openstreetmap.fr/osmfr/{z}/{x}/{y}.png',
                    '//{s}.layers.openstreetmap.fr/bano/{z}/{x}/{y}.png'
>>>>>>> 2227df79
                ],
                'minZoom': 0,
                'maxZoom': 19,
            },
            'cadastre': {
                'name': 'Cadastre Français',
                'attribution': 'Données &copy; <a href="http://www.openstreetmap.org/copyright" target="_blank">OpenStreetMap</a>',
<<<<<<< HEAD
                'urlTemplate': ['http://tms.cadastre.openstreetmap.fr/*/tout/{z}/{x}/{y}.png'],
=======
                'urlTemplate': ['//tms.cadastre.openstreetmap.fr/*/tout/{z}/{x}/{y}.png'],
>>>>>>> 2227df79
                'minZoom': 0,
                'maxZoom': 22,
            },
            'osmDe': {
                'name': 'OpenStreetMap Deutschland',
                'attribution': 'Karte hergestellt aus <a href="http://osm.org" target="_blank">OpenStreetMap-Daten</a> | Lizenz: <a href="http://opendatacommons.org/licenses/odbl" target="_blank">Open Database License (ODbL)</a> | Courtesy of <a href="http://openstreetmap.de" target="_blank">OpenStreetMap.de</a>',
                'urlTemplate': ['//{s}.tile.openstreetmap.de/tiles/osmde/{z}/{x}/{y}.png'],
                'minZoom': 0,
                'maxZoom': 18,
            }
        },
    },

    'layerType': {
        'overpass': 'overpass',
        'osmose': 'osmose',
        'gpx': 'gpx',
        'csv': 'csv',
        'geojson': 'geojson',
    },

    'geocoder': {
        'nominatim': 'nominatim',
        'photon': 'photon'
    },

    'infoDisplay': {
        'popup': 'popup',
        'modal': 'modal',
        'column': 'column',
    },

    'overPassCacheError': {
        'timeout': 'timeout',
        'memory': 'memory',
        'badRequest': 'badRequest',
        'unknown': 'unknown',
    }
};<|MERGE_RESOLUTION|>--- conflicted
+++ resolved
@@ -57,11 +57,6 @@
     'darkAnthracite': '#23262a',
 };
 
-<<<<<<< HEAD
-=======
-let version = '0.8.10';
-
->>>>>>> 2227df79
 
 
 export default {
@@ -142,12 +137,118 @@
         },
 
         'tiles': {
-<<<<<<< HEAD
             'osm': {
                 'name': 'OpenStreetMap',
                 'attribution': 'Data &copy; <a href="http://www.openstreetmap.org/copyright" target="_blank">OpenStreetMap</a>',
                 'urlTemplate': ['//{s}.tile.openstreetmap.org/{z}/{x}/{y}.png'],
-=======
+                'minZoom': 0,
+                'maxZoom': 19,
+            },
+            'mapboxStreetsSatellite': {
+                'name': 'Mapbox Streets Satellite',
+                'attribution': 'Données &copy; <a href="http://www.openstreetmap.org/copyright" target="_blank">OpenStreetMap</a> - Tiles <a href="https://www.mapbox.com" target="_blank">Mapbox</a>',
+                'urlTemplate': ['//{s}.tiles.mapbox.com/v4/mapbox.streets-satellite/{z}/{x}/{y}.png?access_token=pk.eyJ1IjoibWFwY29udHJpYiIsImEiOiJjaWt6YTd1OTYwMDY3d25tMHN2b2hhaTJuIn0.HtC_5kFI2ZEZs7ouqfXTcw'],
+                'minZoom': 0,
+                'maxZoom': 22,
+            },
+            'osmOutdoors': {
+                'name': 'OSM Outdoors',
+                'attribution': 'Tiles &copy; <a href="http://www.thunderforest.com/outdoors" target="_blank">Gravitystorm</a> - Data &copy; <a href="http://www.openstreetmap.org/copyright" target="_blank">OpenStreetMap</a>',
+                'urlTemplate': ['//{s}.tile.thunderforest.com/outdoors/{z}/{x}/{y}.png'],
+                'minZoom': 0,
+                'maxZoom': 20,
+            },
+            'osmRoads': {
+                'name': 'OSM Roads',
+                'attribution': 'Tiles &copy; <a href="http://giscience.uni-hd.de" target="_blank">GIScience Research Group at Heidelberg University</a> - Data &copy;  <a href="http://www.openstreetmap.org/copyright" target="_blank">OpenStreetMap</a>',
+                'urlTemplate': ['//korona.geog.uni-heidelberg.de/tiles/roads/x={x}&y={y}&z={z}'],
+                'minZoom': 0,
+                'maxZoom': 19,
+            },
+            'landscape': {
+                'name': 'Landscape',
+                'attribution': 'Tiles &copy; <a href="http://www.thunderforest.com/outdoors" target="_blank">Gravitystorm</a> - Data <a href="http://www.openstreetmap.org/copyright" target="_blank">OpenStreetMap</a>',
+                'urlTemplate': ['//{s}.tile3.opencyclemap.org/landscape/{z}/{x}/{y}.png'],
+                'minZoom': 0,
+                'maxZoom': 20,
+            },
+            'toner': {
+                'name': 'Toner',
+                'attribution': 'Tiles <a href="http://stamen.com" target="_blank">Stamen Design</a> under <a href="http://creativecommons.org/licenses/by/3.0" target="_blank">CC BY 3.0</a> - Data &copy; <a href="http://www.openstreetmap.org/copyright" target="_blank">OpenStreetMap</a>',
+                'urlTemplate': ['//{s}.tile.stamen.com/toner-lite/{z}/{x}/{y}.png'],
+                'minZoom': 0,
+                'maxZoom': 20,
+            },
+            'transport': {
+                'name': 'Transport',
+                'attribution': 'Tiles &copy; <a href="http://www.thunderforest.com/outdoors" target="_blank">Gravitystorm</a> - Data &copy; <a href="http://www.openstreetmap.org/copyright" target="_blank">OpenStreetMap</a>',
+                'urlTemplate': ['//{s}.tile2.opencyclemap.org/transport/{z}/{x}/{y}.png'],
+                'minZoom': 0,
+                'maxZoom': 20,
+            },
+            'hot': {
+                'name': 'Humanitarian (HOT)',
+                'attribution': 'Tiles &copy; <a href="http://hotosm.org" target="_blank">HOT</a> - Data &copy; <a href="http://www.openstreetmap.org/copyright" target="_blank">OpenStreetMap</a>',
+                'urlTemplate': ['//{s}.tile.openstreetmap.fr/hot/{z}/{x}/{y}.png'],
+                'minZoom': 0,
+                'maxZoom': 20,
+            },
+            'openCycleMap': {
+                'name': 'OpenCycleMap',
+                'attribution': 'Tiles &copy; <a href="http://www.opencyclemap.org" target="_blank">OpenCycleMap</a> - Data &copy; <a href="http://www.openstreetmap.org/copyright" target="_blank">OpenStreetMap</a>',
+                'urlTemplate': ['//{s}.tile.opencyclemap.org/cycle/{z}/{x}/{y}.png'],
+                'minZoom': 0,
+                'maxZoom': 20,
+            },
+            'watercolor': {
+                'name': 'Watercolor',
+                'attribution': 'Tiles <a href="http://stamen.com" target="_blank">Stamen Design</a> under <a href="http://creativecommons.org/licenses/by/3.0" target="_blank">CC BY 3.0</a> - Data &copy; <a href="http://www.openstreetmap.org/copyright" target="_blank">OpenStreetMap</a>',
+                'urlTemplate': ['//{s}.tile.stamen.com/watercolor/{z}/{x}/{y}.jpg'],
+                'minZoom': 0,
+                'maxZoom': 18,
+            },
+            'hikeBikeMap': {
+                'name': 'HikeBikeMap',
+                'attribution': 'Tiles &copy; <a href="http://www.hikebikemap.org" target="_blank">HikeBikeMap</a> - Data &copy; <a href="http://www.openstreetmap.org/copyright" target="_blank">OpenStreetMap</a>',
+                'urlTemplate': ['//{s}.tiles.wmflabs.org/hikebike/{z}/{x}/{y}.png'],
+                'minZoom': 0,
+                'maxZoom': 20,
+            },
+            'lyrk': {
+                'name': 'Lyrk',
+                'attribution': 'Tiles &copy; <a href="https://geodienste.lyrk.de/copyright" target="_blank">Lyrk</a> - Data &copy; <a href="http://www.openstreetmap.org/copyright" target="_blank">OpenStreetMap</a>',
+                'urlTemplate': ['//{s}.tiles.lyrk.org/ls/{z}/{x}/{y}?apikey=982c82cc765f42cf950a57de0d891076'],
+                'minZoom': 0,
+                'maxZoom': 18,
+            },
+            'osmMonochrome': {
+                'name': 'OSM Monochrome',
+                'attribution': 'Data &copy; <a href="http://www.openstreetmap.org/copyright" target="_blank">OpenStreetMap</a>',
+                'urlTemplate': ['//{s}.tiles.wmflabs.org/bw-mapnik/{z}/{x}/{y}.png'],
+                'minZoom': 1,
+                'maxZoom': 18,
+            },
+            'hydda': {
+                'name': 'Hydda',
+                'attribution': 'Tiles &copy; <a href="http://openstreetmap.se" target="_blank">OpenStreetMap Sweden</a> - Data &copy; <a href="http://www.openstreetmap.org/copyright" target="_blank">OpenStreetMap</a>',
+                'urlTemplate': ['//{s}.tile.openstreetmap.se/hydda/full/{z}/{x}/{y}.png'],
+                'minZoom': 0,
+                'maxZoom': 18,
+            },
+            'openTopoMap': {
+                'name': 'OpenTopoMap',
+                'attribution': 'Tiles &copy; <a href="https://opentopomap.org" target="_blank">OpenTopoMap</a> under <a href="https://creativecommons.org/licenses/by-sa/3.0" target="_blank">CC BY SA 3.0</a> - Data &copy; <a href="http://www.openstreetmap.org/copyright" target="_blank">OpenStreetMap</a>',
+                'urlTemplate': ['//{s}.tile.opentopomap.org/{z}/{x}/{y}.png'],
+                'minZoom': 1,
+                'maxZoom': 15,
+            },
+            'openRiverboatMap': {
+                'name': 'OpenRiverboatMap',
+                'attribution': 'Tiles &copy; <a href="http://fluv.io" target="_blank">OpenRiverBoatMap</a> - Data &copy; <a href="http://www.openstreetmap.org/copyright" target="_blank">OpenStreetMap</a>',
+                'urlTemplate': ['//{s}.tile.openstreetmap.fr/openriverboatmap/{z}/{x}/{y}.png'],
+                'minZoom': 0,
+                'maxZoom': 20,
+            },
             'osmFr': {
                 'name': 'OpenStreetMap Français',
                 'attribution': 'Données &copy; <a href="http://www.openstreetmap.org/copyright" target="_blank">OpenStreetMap</a>',
@@ -162,149 +263,13 @@
                     '//{s}.tile.openstreetmap.fr/osmfr/{z}/{x}/{y}.png',
                     '//{s}.layers.openstreetmap.fr/bano/{z}/{x}/{y}.png'
                 ],
->>>>>>> 2227df79
-                'minZoom': 0,
-                'maxZoom': 19,
-            },
-            'mapboxStreetsSatellite': {
-                'name': 'Mapbox Streets Satellite',
-                'attribution': 'Données &copy; <a href="http://www.openstreetmap.org/copyright" target="_blank">OpenStreetMap</a> - Tiles <a href="https://www.mapbox.com" target="_blank">Mapbox</a>',
-                'urlTemplate': ['//{s}.tiles.mapbox.com/v4/mapbox.streets-satellite/{z}/{x}/{y}.png?access_token=pk.eyJ1IjoibWFwY29udHJpYiIsImEiOiJjaWt6YTd1OTYwMDY3d25tMHN2b2hhaTJuIn0.HtC_5kFI2ZEZs7ouqfXTcw'],
-                'minZoom': 0,
-                'maxZoom': 22,
-            },
-            'osmOutdoors': {
-                'name': 'OSM Outdoors',
-                'attribution': 'Tiles &copy; <a href="http://www.thunderforest.com/outdoors" target="_blank">Gravitystorm</a> - Data &copy; <a href="http://www.openstreetmap.org/copyright" target="_blank">OpenStreetMap</a>',
-                'urlTemplate': ['//{s}.tile.thunderforest.com/outdoors/{z}/{x}/{y}.png'],
-                'minZoom': 0,
-                'maxZoom': 20,
-            },
-            'osmRoads': {
-                'name': 'OSM Roads',
-                'attribution': 'Tiles &copy; <a href="http://giscience.uni-hd.de" target="_blank">GIScience Research Group at Heidelberg University</a> - Data &copy;  <a href="http://www.openstreetmap.org/copyright" target="_blank">OpenStreetMap</a>',
-                'urlTemplate': ['//korona.geog.uni-heidelberg.de/tiles/roads/x={x}&y={y}&z={z}'],
-                'minZoom': 0,
-                'maxZoom': 19,
-            },
-            'landscape': {
-                'name': 'Landscape',
-                'attribution': 'Tiles &copy; <a href="http://www.thunderforest.com/outdoors" target="_blank">Gravitystorm</a> - Data <a href="http://www.openstreetmap.org/copyright" target="_blank">OpenStreetMap</a>',
-                'urlTemplate': ['//{s}.tile3.opencyclemap.org/landscape/{z}/{x}/{y}.png'],
-                'minZoom': 0,
-                'maxZoom': 20,
-            },
-            'toner': {
-                'name': 'Toner',
-                'attribution': 'Tiles <a href="http://stamen.com" target="_blank">Stamen Design</a> under <a href="http://creativecommons.org/licenses/by/3.0" target="_blank">CC BY 3.0</a> - Data &copy; <a href="http://www.openstreetmap.org/copyright" target="_blank">OpenStreetMap</a>',
-                'urlTemplate': ['//{s}.tile.stamen.com/toner-lite/{z}/{x}/{y}.png'],
-                'minZoom': 0,
-                'maxZoom': 20,
-            },
-            'transport': {
-                'name': 'Transport',
-                'attribution': 'Tiles &copy; <a href="http://www.thunderforest.com/outdoors" target="_blank">Gravitystorm</a> - Data &copy; <a href="http://www.openstreetmap.org/copyright" target="_blank">OpenStreetMap</a>',
-                'urlTemplate': ['//{s}.tile2.opencyclemap.org/transport/{z}/{x}/{y}.png'],
-                'minZoom': 0,
-                'maxZoom': 20,
-            },
-            'hot': {
-                'name': 'Humanitarian (HOT)',
-                'attribution': 'Tiles &copy; <a href="http://hotosm.org" target="_blank">HOT</a> - Data &copy; <a href="http://www.openstreetmap.org/copyright" target="_blank">OpenStreetMap</a>',
-                'urlTemplate': ['//{s}.tile.openstreetmap.fr/hot/{z}/{x}/{y}.png'],
-                'minZoom': 0,
-                'maxZoom': 20,
-            },
-            'openCycleMap': {
-                'name': 'OpenCycleMap',
-                'attribution': 'Tiles &copy; <a href="http://www.opencyclemap.org" target="_blank">OpenCycleMap</a> - Data &copy; <a href="http://www.openstreetmap.org/copyright" target="_blank">OpenStreetMap</a>',
-                'urlTemplate': ['//{s}.tile.opencyclemap.org/cycle/{z}/{x}/{y}.png'],
-                'minZoom': 0,
-                'maxZoom': 20,
-            },
-            'watercolor': {
-                'name': 'Watercolor',
-                'attribution': 'Tiles <a href="http://stamen.com" target="_blank">Stamen Design</a> under <a href="http://creativecommons.org/licenses/by/3.0" target="_blank">CC BY 3.0</a> - Data &copy; <a href="http://www.openstreetmap.org/copyright" target="_blank">OpenStreetMap</a>',
-                'urlTemplate': ['//{s}.tile.stamen.com/watercolor/{z}/{x}/{y}.jpg'],
-                'minZoom': 0,
-                'maxZoom': 18,
-            },
-            'hikeBikeMap': {
-                'name': 'HikeBikeMap',
-                'attribution': 'Tiles &copy; <a href="http://www.hikebikemap.org" target="_blank">HikeBikeMap</a> - Data &copy; <a href="http://www.openstreetmap.org/copyright" target="_blank">OpenStreetMap</a>',
-                'urlTemplate': ['//{s}.tiles.wmflabs.org/hikebike/{z}/{x}/{y}.png'],
-                'minZoom': 0,
-                'maxZoom': 20,
-            },
-            'lyrk': {
-                'name': 'Lyrk',
-                'attribution': 'Tiles &copy; <a href="https://geodienste.lyrk.de/copyright" target="_blank">Lyrk</a> - Data &copy; <a href="http://www.openstreetmap.org/copyright" target="_blank">OpenStreetMap</a>',
-                'urlTemplate': ['//{s}.tiles.lyrk.org/ls/{z}/{x}/{y}?apikey=982c82cc765f42cf950a57de0d891076'],
-                'minZoom': 0,
-                'maxZoom': 18,
-            },
-            'osmMonochrome': {
-                'name': 'OSM Monochrome',
-                'attribution': 'Data &copy; <a href="http://www.openstreetmap.org/copyright" target="_blank">OpenStreetMap</a>',
-                'urlTemplate': ['//{s}.tiles.wmflabs.org/bw-mapnik/{z}/{x}/{y}.png'],
-                'minZoom': 1,
-                'maxZoom': 18,
-            },
-            'hydda': {
-                'name': 'Hydda',
-                'attribution': 'Tiles &copy; <a href="http://openstreetmap.se" target="_blank">OpenStreetMap Sweden</a> - Data &copy; <a href="http://www.openstreetmap.org/copyright" target="_blank">OpenStreetMap</a>',
-                'urlTemplate': ['//{s}.tile.openstreetmap.se/hydda/full/{z}/{x}/{y}.png'],
-                'minZoom': 0,
-                'maxZoom': 18,
-            },
-            'openTopoMap': {
-                'name': 'OpenTopoMap',
-                'attribution': 'Tiles &copy; <a href="https://opentopomap.org" target="_blank">OpenTopoMap</a> under <a href="https://creativecommons.org/licenses/by-sa/3.0" target="_blank">CC BY SA 3.0</a> - Data &copy; <a href="http://www.openstreetmap.org/copyright" target="_blank">OpenStreetMap</a>',
-                'urlTemplate': ['//{s}.tile.opentopomap.org/{z}/{x}/{y}.png'],
-                'minZoom': 1,
-                'maxZoom': 15,
-            },
-            'openRiverboatMap': {
-                'name': 'OpenRiverboatMap',
-                'attribution': 'Tiles &copy; <a href="http://fluv.io" target="_blank">OpenRiverBoatMap</a> - Data &copy; <a href="http://www.openstreetmap.org/copyright" target="_blank">OpenStreetMap</a>',
-                'urlTemplate': ['//{s}.tile.openstreetmap.fr/openriverboatmap/{z}/{x}/{y}.png'],
-                'minZoom': 0,
-                'maxZoom': 20,
-            },
-            'osmFr': {
-                'name': 'OpenStreetMap Français',
-                'attribution': 'Données &copy; <a href="http://www.openstreetmap.org/copyright" target="_blank">OpenStreetMap</a>',
-<<<<<<< HEAD
-                'urlTemplate': ['http://{s}.tile.openstreetmap.fr/osmfr/{z}/{x}/{y}.png'],
-=======
-                'urlTemplate': ['//{s}.tile.openstreetmap.fr/osmfr/{z}/{x}/{y}.png'],
->>>>>>> 2227df79
-                'minZoom': 0,
-                'maxZoom': 20,
-            },
-            'osmFrBano': {
-                'name': 'OpenStreetMap Français + BANO',
-                'attribution': 'Données &copy; <a href="http://www.openstreetmap.org/copyright" target="_blank">OpenStreetMap</a> et <a href="https://openstreetmap.fr/bano" target="_blank">BANO</a>',
-                'urlTemplate': [
-<<<<<<< HEAD
-                    'http://{s}.tile.openstreetmap.fr/osmfr/{z}/{x}/{y}.png',
-                    'http://{s}.layers.openstreetmap.fr/bano/{z}/{x}/{y}.png'
-=======
-                    '//{s}.tile.openstreetmap.fr/osmfr/{z}/{x}/{y}.png',
-                    '//{s}.layers.openstreetmap.fr/bano/{z}/{x}/{y}.png'
->>>>>>> 2227df79
-                ],
                 'minZoom': 0,
                 'maxZoom': 19,
             },
             'cadastre': {
                 'name': 'Cadastre Français',
                 'attribution': 'Données &copy; <a href="http://www.openstreetmap.org/copyright" target="_blank">OpenStreetMap</a>',
-<<<<<<< HEAD
-                'urlTemplate': ['http://tms.cadastre.openstreetmap.fr/*/tout/{z}/{x}/{y}.png'],
-=======
                 'urlTemplate': ['//tms.cadastre.openstreetmap.fr/*/tout/{z}/{x}/{y}.png'],
->>>>>>> 2227df79
                 'minZoom': 0,
                 'maxZoom': 22,
             },
