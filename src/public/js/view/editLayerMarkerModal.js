
import $ from 'jquery';
import Wreqr from 'backbone.wreqr';
import Marionette from 'backbone.marionette';
import CONST from '../const';
import template from '../../templates/editLayerMarkerModal.ejs';


export default Marionette.ItemView.extend({
    template: template,

    behaviors: {
        'l20n': {},
        'modal': {},
    },

    ui: {
        'modal': '#edit_poi_marker_modal',
        'colorButtons': '.color-buttons .btn',
        'shapeButtons': '.shape-buttons .btn',
        'iconTypeTabs': '.marker_icon_type_tab',
        'iconTypeLibraryTab': '#iconTypeLibraryTab',
        'iconTypeLibraryForm': '.form-library',
        'iconTypeExternalTab': '#iconTypeExternalTab',
        'iconTypeExternalForm': '.form-external',
        'iconNameInput': '#markerIconName',
        'iconUrlInput': '#markerIconUrl',
        'iconPreview': '.icon-preview',
        'closeButton': '.close_btn',
    },

    events: {
        'click @ui.colorButtons': 'onClickColorButtons',
        'click @ui.shapeButtons': 'onClickShapeButtons',
        'click @ui.iconTypeLibraryTab': 'onClickIconTypeLibraryTab',
        'click @ui.iconTypeExternalTab': 'onClickIconTypeExternalTab',
        'keyup @ui.iconNameInput': 'onChangeIconName',
        'blur @ui.iconNameInput': 'onChangeIconName',
        'keyup @ui.iconUrlInput': 'onChangeIconUrl',
        'blur @ui.iconUrlInput': 'onChangeIconUrl',

        'submit': 'onSubmit',
        'reset': 'onReset',
    },

    initialize() {
        this._radio = Wreqr.radio.channel('global');

        this._oldModel = this.model.clone();
    },

    onRender() {
        this.ui.colorButtons
        .filter( '.'+ this.model.get('markerColor') )
        .find('i')
        .addClass('fa-check');

        this.ui.shapeButtons
        .filter( '.'+ this.model.get('markerShape') )
        .addClass('active');

        this.ui.iconTypeTabs.removeClass('active');

        switch ( this.model.get('markerIconType') ) {
            case CONST.map.markerIconType.external:
                this.ui.iconTypeExternalTab.addClass('active').click();
                break;

            default:
            case CONST.map.markerIconType.library:
                this.ui.iconTypeLibraryTab.addClass('active').click();
        }

        this.updateIconPreview();
    },

    close() {
        this.triggerMethod('close');
    },

    onReset() {
        this.model.set( this._oldModel.toJSON() );

        this.close();
    },

    onSubmit(e) {
        e.preventDefault();

        this.close();
    },

    onClickColorButtons(e) {
        $('i', this.ui.colorButtons).removeClass('fa-check');

        e.currentTarget.querySelector('i').classList.add('fa-check');

        this.model.set('markerColor', e.currentTarget.dataset.color);
    },

    onClickShapeButtons(e) {
        this.ui.shapeButtons.removeClass('active');

        e.currentTarget.classList.add('active');

        this.model.set('markerShape', e.currentTarget.dataset.shape);
    },

    onChangeIconName(e) {
        this.updateIconPreview();
    },

<<<<<<< HEAD
    onChangeIconUrl(e) {
        this.model.set('markerIconUrl', e.target.value);
=======
    onChangeIconUrl: function (e) {
        this.model.set('markerIconUrl', e.currentTarget.value);
>>>>>>> 28ff398c
    },

    updateIconPreview() {
        var iconName = this.ui.iconNameInput.val();

        this.ui.iconPreview.attr('class', 'icon-preview fa fa-'+ iconName);

        this.model.set('markerIcon', iconName);
    },

    onClickIconTypeLibraryTab(e) {
        this.ui.iconTypeExternalForm.addClass('hide');
        this.ui.iconTypeLibraryForm.removeClass('hide');

        this.model.set('markerIconType', CONST.map.markerIconType.library);
    },

    onClickIconTypeExternalTab(e) {
        this.ui.iconTypeLibraryForm.addClass('hide');
        this.ui.iconTypeExternalForm.removeClass('hide');

        this.model.set('markerIconType', CONST.map.markerIconType.external);
    }
});<|MERGE_RESOLUTION|>--- conflicted
+++ resolved
@@ -110,13 +110,8 @@
         this.updateIconPreview();
     },
 
-<<<<<<< HEAD
     onChangeIconUrl(e) {
-        this.model.set('markerIconUrl', e.target.value);
-=======
-    onChangeIconUrl: function (e) {
         this.model.set('markerIconUrl', e.currentTarget.value);
->>>>>>> 28ff398c
     },
 
     updateIconPreview() {
