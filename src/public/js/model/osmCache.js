--- conflicted
+++ resolved
@@ -22,9 +22,6 @@
         };
     },
 
-<<<<<<< HEAD
-    updateModificationDate() {
-=======
     initialize() {
         this.on('change:osmId', this.setInt.bind(this, 'osmId'));
         this.on('change:osmVersion', this.setInt.bind(this, 'osmVersion'));
@@ -35,8 +32,7 @@
         this.set('userId', parseInt(this.get('userId')));
     },
 
-    updateModificationDate: function () {
->>>>>>> 28ff398c
+    updateModificationDate() {
         this.set('modificationDate', new Date().toISOString());
     },
 
